--- conflicted
+++ resolved
@@ -181,7 +181,6 @@
       this->setCaseSBase(p_case_sbase);
     }
 
-<<<<<<< HEAD
     /**
      * This routine opens up a .dyr file with parameters for dynamic
      * simulation. It assumes that a .raw file has already been parsed
@@ -420,8 +419,6 @@
       return ret;
     }
 
-=======
->>>>>>> aa3abbc4
     void find_case(std::ifstream & input)
     {
       //      data_set                                           case_set;
