// -------------------------------------------------------------
/*
 *     Copyright (c) 2013 Battelle Memorial Institute
 *     Licensed under modified BSD License. A copy of this license can be found
 *     in the LICENSE file in the top level directory of this distribution.
 */
// -------------------------------------------------------------
/**
 * @file   petsc_matrix_operations.cpp
 * @author William A. Perkins
<<<<<<< HEAD
 * @date   2015-03-05 07:54:29 d3g096
=======
 * @date   2015-03-19 15:30:03 d3g096
>>>>>>> db7c177a
 * 
 * @brief  
 * 
 * 
 */
// -------------------------------------------------------------


#define GA_DENSE_TRANSPOSE 0

#if GA_DENSE_TRANSPOSE
#include <ga.h>
#endif

#include <boost/assert.hpp>
#include <boost/format.hpp>
#include "matrix.hpp"
#include "petsc/petsc_exception.hpp"
#include "petsc/petsc_matrix_implementation.hpp"
#include "petsc/petsc_matrix_extractor.hpp"
#include "petsc/petsc_vector_implementation.hpp"
#include "petsc/petsc_vector_extractor.hpp"

namespace gridpack {
namespace math {



// -------------------------------------------------------------
// transpose
// -------------------------------------------------------------
template <typename T, typename I>
void 
transpose(const MatrixT<T, I>& A, MatrixT<T, I>& result)
{
  // This only works if the matrixes are the correct size
  if ((A.cols() == result.rows() &&
       A.rows() == result.cols())) {
    const Mat *pA(PETScMatrix(A));
    Mat *pAtrans(PETScMatrix(result));
    PetscErrorCode ierr(0);
    try {
      ierr = MatTranspose(*pA, MAT_REUSE_MATRIX, pAtrans); CHKERRXX(ierr);
    } catch (const PETSC_EXCEPTION_TYPE& e) {
      throw PETScException(ierr, e);
    }
  } else {
    std::string msg = 
      boost::str(boost::format("transpose(Matrix, Matrix): Matrix size mismatch: (%dx%d) and (%dx%d)") %
                 A.rows() % A.cols() % result.rows() % result.cols());
    throw Exception(msg);
  }
}

template
void 
transpose<ComplexType, int>(const MatrixT<ComplexType, int>& A, 
                            MatrixT<ComplexType, int>& result);

template
void 
transpose<RealType, int>(const MatrixT<RealType, int>& A, 
                         MatrixT<RealType, int>& result);

// -------------------------------------------------------------
// transpose
// -------------------------------------------------------------
template <typename T, typename I>
MatrixT<T, I> *
transpose(const MatrixT<T, I>& A)
{
  const Mat *pA(PETScMatrix(A));
  Mat pAtrans;
  
  PetscErrorCode ierr(0);
  try {
#if GA_DENSE_TRANSPOSE
    MatType type;
    MatGetType(*pA,&type);
    if (strcmp(type,MATMPIDENSE) == 0 && A.processor_size() > 1) {
      // This is a hack to get around problems with changing distributions in
      // PETSc. Copy the matrix to a global array, do the transpose in GA, and
      // then copy to a new PETSc matrix while preserving the distribution of the
      // original PETSc matrix.
      // Get dimensions of matrix A and allocate local arrays
      int lrows(A.localRows());
      int grows(A.rows());
      int gcols(A.cols());
      ComplexType vals[lrows*gcols];
      int nprocs = A.processor_size();
      int me = A.processor_rank();
      int tmapc[nprocs+1];
      int mapc[nprocs+1];
      //printf("p[%d] (transpose) Got to 1\n",me);
      // Set up global arrays with same row partition as A
      int i, j;
      for (i=0; i<nprocs+1; i++) tmapc[i] = 0;
      tmapc[me] = lrows;
      GA_Pgroup_igop(A.communicator().getGroup(),tmapc,nprocs+1,"+");
      mapc[0] = 0;
      for (i=1; i<nprocs; i++) mapc[i] = mapc[i-1]+tmapc[i-1];
      mapc[nprocs] = 0;
      int dims[2],blocks[2];
      dims[0] = grows;
      dims[1] = gcols;
      blocks[0] = nprocs;
      blocks[1] = 1;
      //printf("p[%d] (transpose) Got to 2\n",me);
      int g_tmp = GA_Create_handle();
      GA_Set_data(g_tmp,2,dims,C_DCPL);
      GA_Set_irreg_distr(g_tmp,mapc,blocks);
      GA_Set_pgroup(g_tmp,A.communicator().getGroup());
      if (!GA_Allocate(g_tmp)) {
        //TODO: some kind of error
      }
      int g_trns = GA_Create_handle();
      GA_Set_data(g_trns,2,dims,C_DCPL);
      GA_Set_irreg_distr(g_trns,mapc,blocks);
      GA_Set_pgroup(g_trns,A.communicator().getGroup());
      if (!GA_Allocate(g_trns)) {
        //TODO: some kind of error
      }
      //printf("p[%d] (transpose) Got to 3\n",me);
      // Get low and high row indices for matrix A and copy local row block of A
      // to g_tmp
      int llo,lhi, ncount;
      A.localRowRange(llo,lhi);
      ncount = 0;
      for (i=llo; i<lhi; i++) {
        for (j=0; j<gcols; j++) {
          A.getElement(i,j,vals[ncount]);
          ncount++;
        }
      }
      int lo[2],hi[2];
      lo[0] = llo;
      lo[1] = 0;
      hi[0] = lhi-1;
      hi[1] = gcols-1;
      int ld = gcols;
      //printf("p[%d] (transpose) Got to 4\n",me);
      // Transpose g_tmp
      NGA_Put(g_tmp,lo,hi,vals,&ld);
      GA_Transpose(g_tmp, g_trns);
      NGA_Get(g_trns,lo,hi,vals,&ld);
      // Copy g_trns to new PETSc matrix
      GA_Pgroup_sync(A.communicator().getGroup());
      //printf("p[%d] (transpose) Got to 5\n",me);
      ierr = MatCreate(A.communicator(), &pAtrans); CHKERRXX(ierr);
      ierr = MatSetSizes(pAtrans, lrows,lrows,PETSC_DETERMINE,PETSC_DETERMINE); CHKERRXX(ierr);
      //printf("p[%d] (transpose) Got to 5a\n",me);
      ierr = MatSetType(pAtrans, type); CHKERRXX(ierr);
      //printf("p[%d] (transpose) Got to 5b\n",me);
      ierr = MatMPIDenseSetPreallocation(pAtrans, PETSC_NULL); CHKERRXX(ierr);
      //printf("p[%d] (transpose) Got to 5c\n",me);
      ncount = 0;
      for (i=llo; i<lhi; i++) {
        for (j=0; j<gcols; j++) {
          ierr = MatSetValue(pAtrans,i,j,vals[ncount],INSERT_VALUES); CHKERRXX(ierr);
          ncount++;
        }
      }
      //printf("p[%d] (transpose) Got to 5d\n",me);
      ierr = MatAssemblyBegin(pAtrans, MAT_FINAL_ASSEMBLY); CHKERRXX(ierr);
      ierr = MatAssemblyEnd(pAtrans, MAT_FINAL_ASSEMBLY); CHKERRXX(ierr);
      //printf("p[%d] (transpose) Got to 6\n",me);
      GA_Destroy(g_tmp);
      GA_Destroy(g_trns);
      GA_Pgroup_sync(A.communicator().getGroup());
      //printf("p[%d] (transpose) Got to 7\n",me);
    } else {
      ierr = MatTranspose(*pA, MAT_INITIAL_MATRIX, &pAtrans); CHKERRXX(ierr);
    }
#else
    ierr = MatTranspose(*pA, MAT_INITIAL_MATRIX, &pAtrans); CHKERRXX(ierr);
#endif
  } catch (const PETSC_EXCEPTION_TYPE& e) {
    throw PETScException(ierr, e);
  }
  PETScMatrixImplementation<T, I> *result_impl = 
    new PETScMatrixImplementation<T, I>(pAtrans, true);
  MatrixT<T, I> *result = new MatrixT<T, I>(result_impl);

  return result;
}

template
MatrixT<ComplexType, int> *
transpose(const MatrixT<ComplexType, int>& A);

template
MatrixT<RealType, int> *
transpose(const MatrixT<RealType, int>& A);

// -------------------------------------------------------------
// transposeMultiply
// -------------------------------------------------------------
template <typename T, typename I>
void
transposeMultiply(const MatrixT<T, I>& A, const VectorT<T, I>& x, VectorT<T, I>& result)
{
  const Mat *Amat(PETScMatrix(A));
  const Vec *Xvec(PETScVector(x));
  Vec *Yvec(PETScVector(result));
  
  PetscErrorCode ierr(0);
  try {
    ierr = MatMultTranspose(*Amat, *Xvec, *Yvec); CHKERRXX(ierr);
  } catch (const PETSC_EXCEPTION_TYPE& e) {
    throw PETScException(ierr, e);
  }
}

template
void
transposeMultiply(const MatrixT<ComplexType, int>& A, 
                  const VectorT<ComplexType, int>& x, 
                  VectorT<ComplexType, int>& result);

template
void
transposeMultiply(const MatrixT<RealType, int>& A, 
                  const VectorT<RealType, int>& x, 
                  VectorT<RealType, int>& result);

// -------------------------------------------------------------
// column
// -------------------------------------------------------------
template <typename T, typename I>
void
column(const MatrixT<T, I>& A, const int& cidx, VectorT<T, I>& result)
{
  if (result.communicator() != A.communicator()) {
    throw gridpack::Exception("incompatible: communicators do not match");
  }

  // this is a requirement of PETSc
  if (result.localSize() != A.localRows()) {
    throw gridpack::Exception("incompatible: sizes do not match");
  }

  const Mat *pA(PETScMatrix(A));
  Vec *pX(PETScVector(result));
  PetscErrorCode ierr(0);
  try {
    PetscInt c(cidx*PetscElementSize<T>::value);
    ierr = MatGetColumnVector(*pA, *pX, c); CHKERRXX(ierr);
  } catch (const PETSC_EXCEPTION_TYPE& e) {
    throw PETScException(ierr, e);
  }
}  

template
void
column(const MatrixT<ComplexType, int>& A, 
       const int& cidx, VectorT<ComplexType, int>& result);

template
void
column(const MatrixT<RealType, int>& A, 
       const int& cidx, VectorT<RealType, int>& result);

// -------------------------------------------------------------
// diagonal
// -------------------------------------------------------------
template <typename T, typename I>
void
diagonal(const MatrixT<T, I>& A, VectorT<T, I>& result)
{
  if (result.communicator() != A.communicator()) {
    throw gridpack::Exception("incompatible: communicators do not match");
  }

  // only try this on square matrices
  if (A.rows() != A.cols()) {
    throw gridpack::Exception("can only get diagonal from square matrices");
  }

  if (result.size() != A.rows()) {
    char buf[128];
    sprintf(buf,"Matrix::diagonal incompatible: sizes do not match."
        " Matrix rows: %d Vector length: %d",A.rows(),result.size());
    throw gridpack::Exception(buf);
  }

  const Mat *pA(PETScMatrix(A));
  Vec *pX(PETScVector(result));
  PetscErrorCode ierr(0);
  try {
    ierr = MatGetDiagonal(*pA, *pX); CHKERRXX(ierr);
  } catch (const PETSC_EXCEPTION_TYPE& e) {
    throw PETScException(ierr, e);
  }
}  

template
void
diagonal<ComplexType, int>(const MatrixT<ComplexType, int>& A, 
                           VectorT<ComplexType, int>& result);

template
void
diagonal<RealType, int>(const MatrixT<RealType, int>& A, 
                           VectorT<RealType, int>& result);

template <typename T, typename I>
MatrixT<T, I> *
diagonal(const VectorT<T, I>& x, const MatrixStorageType& stype)
{
  MatrixT<T, I> *result(new MatrixT<T,I>(x.communicator(), 
                                         x.localSize(), x.localSize(), stype));
  const Vec *pX(PETScVector(x));
  Mat *pA(PETScMatrix(*result));
  PetscErrorCode ierr(0);
  try {
    ierr = MatDiagonalSet(*pA, *pX, INSERT_VALUES); CHKERRXX(ierr);
  } catch (const PETSC_EXCEPTION_TYPE& e) {
    throw PETScException(ierr, e);
  }
  return result;
}

template
MatrixT<ComplexType, int> *
diagonal(const VectorT<ComplexType, int>& x, const MatrixStorageType& stype);

template
MatrixT<RealType, int> *
diagonal(const VectorT<RealType, int>& x, const MatrixStorageType& stype);

// -------------------------------------------------------------
// multiply
// -------------------------------------------------------------
template <typename T, typename I>
void
multiply(const MatrixT<T, I>& A, const VectorT<T, I>& x, VectorT<T, I>& result)
{
  const Mat *Amat(PETScMatrix(A));
  const Vec *Xvec(PETScVector(x));
  Vec *Yvec(PETScVector(result));

  PetscErrorCode ierr(0);
  try {
    PetscInt plo, phi;
    MatType type;
    ierr = MatGetType(*Amat,&type);
    ierr = MatGetOwnershipRange(*Amat,&plo,&phi);
    ierr = MatGetSize(*Amat,&plo,&phi);
    ierr = VecGetOwnershipRange(*Xvec,&plo,&phi);
    ierr = VecGetSize(*Xvec,&plo);
    ierr = VecGetOwnershipRange(*Yvec,&plo,&phi);
    ierr = VecGetSize(*Yvec,&plo);
    ierr = MatMult(*Amat, *Xvec, *Yvec); CHKERRXX(ierr);
  } catch (const PETSC_EXCEPTION_TYPE& e) {
    throw PETScException(ierr, e);
  }
}

<<<<<<< HEAD
template
void
multiply(const MatrixT<ComplexType, int>& A, 
         const VectorT<ComplexType, int>& x, 
         VectorT<ComplexType, int>& result);

template
void
multiply(const MatrixT<RealType, int>& A, 
         const VectorT<RealType, int>& x, 
         VectorT<RealType, int>& result);

template <typename T, typename I>
void
multiply(const MatrixT<T, I>& A, const MatrixT<T, I>& B, MatrixT<T, I>& result)
=======
// -------------------------------------------------------------
// check_dense
// -------------------------------------------------------------
static bool
check_dense(const Mat *A, const Mat *B)
>>>>>>> db7c177a
{
  bool result(false);
  PetscErrorCode ierr(0);
  MatType Atype, Btype;
  try {
    ierr = MatGetType(*A, &Atype); CHKERRXX(ierr);
    ierr = MatGetType(*B, &Btype); CHKERRXX(ierr);
  } catch (const PETSC_EXCEPTION_TYPE& e) {
    throw PETScException(ierr, e);
  }
  std::string at(Atype), bt(Btype);
  result = ( (at == MATDENSE || at == MATMPIDENSE) && 
             (bt == MATDENSE || bt == MATMPIDENSE) );
  
  return result;
}

#if 0

// -------------------------------------------------------------
// Matrix-Matrix Multiply via Elemental 
// -------------------------------------------------------------

// This may be available in the next version of PETSc (> 3.5.3 or 3.6
// maybe).

// Apparently, multiplying two dense matrices is something people
// don't generally do.  PETSc, on its own, cannot multiply two
// MATMPIDENSE matrices, but it can multiply to MATELEMENTAL dense
// matrices, if the Elemental package is included in the build.
// There's a bunch of extra code here to convert MATMPIDENSE matrices
// to MATELEMENTAL matrices, do the multiplication, then convert the
// result back.  However, I should have investigated further before
// coding this, because MATELEMENTAL can be converted to MATDENSE, but
// MATDENSE cannot be converted to MATELEMENTAL. Go figure.

#if defined(PETSC_HAVE_ELEMENTAL)

static void
multiply_dense(const Mat *A, const Mat *B, Mat *C)
{
  Mat Ae, Be, Ce;

  PetscErrorCode ierr(0);
  try {
    ierr = MatConvert(*A, MATELEMENTAL, MAT_INITIAL_MATRIX, &Ae); CHKERRXX(ierr);
    ierr = MatConvert(*B, MATELEMENTAL, MAT_INITIAL_MATRIX, &Be); CHKERRXX(ierr);
    ierr = MatMatMult(Ae, Be, MAT_INITIAL_MATRIX, PETSC_DEFAULT, &Ce); CHKERRXX(ierr);
    ierr = MatConvert(Ce, MATDENSE, MAT_INITIAL_MATRIX, C); CHKERRXX(ierr);
  } catch (const PETSC_EXCEPTION_TYPE& e) {
    throw PETScException(ierr, e);
  }
}

<<<<<<< HEAD
template
void
multiply(const MatrixT<ComplexType, int>& A, 
         const MatrixT<ComplexType, int>& B, 
         MatrixT<ComplexType, int>& result);

template
void
multiply(const MatrixT<RealType, int>& A, 
         const MatrixT<RealType, int>& B, 
         MatrixT<RealType, int>& result);

template <typename T, typename I>
MatrixT<T, I> *
multiply(const MatrixT<T, I>& A, const MatrixT<T, I>& B)
=======
static void
multiply_dense_maybe(const Mat *A, const Mat *B, Mat *C)
>>>>>>> db7c177a
{
  PetscErrorCode ierr(0);
  try {
    if (check_dense(A, B)) {
      multiply_dense(A, B, C);
    } else {
      ierr = MatMatMult(*A, *B, MAT_INITIAL_MATRIX, PETSC_DEFAULT, C); CHKERRXX(ierr);
    }
  } catch (const PETSC_EXCEPTION_TYPE& e) {
    throw PETScException(ierr, e);
  }
}

#else

static void
multiply_dense_maybe(const Mat *A, const Mat *B, Mat *C)
{
  PetscErrorCode ierr(0);
  try {
    ierr = MatMatMult(*A, *B, MAT_INITIAL_MATRIX, PETSC_DEFAULT, C); CHKERRXX(ierr);
  } catch (const PETSC_EXCEPTION_TYPE& e) {
    throw PETScException(ierr, e);
  }
}

<<<<<<< HEAD
  PETScMatrixImplementation<T, I> *result_impl = 
    new PETScMatrixImplementation<T, I>(Cmat, true);
  MatrixT<T, I> *result = new MatrixT<T, I>(result_impl);
=======
#endif

#endif

// -------------------------------------------------------------
// multiply_dense
// 
// This multiplies two dense PETSc matrices basically by hand
// -------------------------------------------------------------
static 
void
multiply_dense(const Matrix& A, const Matrix& B, Matrix& result)
{
  BOOST_ASSERT(A.rows() == result.rows());
  BOOST_ASSERT(B.cols() == result.cols());
  boost::scoped_ptr<Vector> 
    bc(new Vector(B.communicator(), B.localRows())), 
    rc(new Vector(result.communicator(), result.localRows()));
  int lo, hi;
  rc->localIndexRange(lo, hi);
  for (int j = 0; j < A.rows(); ++j) {
    column(B, j, *bc);
    multiply(A, *bc, *rc);
    for (int i = lo; i < hi; ++i) {
      ComplexType v;
      rc->getElement(i, v);
      result.setElement(i, j, v);
    }
  }
  result.ready();
}  

static 
Matrix *
multiply_dense(const Matrix& A, const Matrix& B)
{
  BOOST_ASSERT(A.cols() == B.rows());
  BOOST_ASSERT(A.localCols() == B.localRows());
  Matrix *result(new Matrix(A.communicator(), A.localRows(), B.localCols(), Matrix::Dense));
  multiply_dense(A, B, *result);
  return result;
}

// -------------------------------------------------------------
// multiply
// -------------------------------------------------------------
void
multiply(const Matrix& A, const Matrix& B, Matrix& result)
{
  // special method required for parallel dense*dense
  if (A.communicator().size() > 1 &&
      A.storageType() == Matrix::Dense &&
      B.storageType() == Matrix::Dense) {
    multiply_dense(A, B, result);
  } else {
    const Mat *Amat(PETScMatrix(A));
    const Mat *Bmat(PETScMatrix(B));
    Mat *Cmat(PETScMatrix(result));
    
    PetscErrorCode ierr(0);
    try {
      ierr = MatDestroy(Cmat); CHKERRXX(ierr);
      ierr = MatMatMult(*Amat, *Bmat, MAT_INITIAL_MATRIX, PETSC_DEFAULT, Cmat); CHKERRXX(ierr);
    } catch (const PETSC_EXCEPTION_TYPE& e) {
      throw PETScException(ierr, e);
    }
  }
}

Matrix *
multiply(const Matrix& A, const Matrix& B)
{
  Matrix *result;
  // special method required for parallel dense*dense
  if (A.communicator().size() > 1 &&
      A.storageType() == Matrix::Dense &&
      B.storageType() == Matrix::Dense) {
    result = multiply_dense(A, B);
  } else {
    const Mat *Amat(PETScMatrix(A));
    const Mat *Bmat(PETScMatrix(B));
    Mat Cmat;
    
    PetscErrorCode ierr(0);
    try {
      ierr = MatMatMult(*Amat, *Bmat, MAT_INITIAL_MATRIX, PETSC_DEFAULT, &Cmat); CHKERRXX(ierr);
    } catch (const PETSC_EXCEPTION_TYPE& e) {
      throw PETScException(ierr, e);
    }
    
    PETScMatrixImplementation *result_impl = 
      new PETScMatrixImplementation(Cmat, true);
    result = new Matrix(result_impl);
  }
>>>>>>> db7c177a
  return result;
}

template
MatrixT<ComplexType, int> *
multiply(const MatrixT<ComplexType, int>& A, const MatrixT<ComplexType, int>& B);

template
MatrixT<RealType, int> *
multiply(const MatrixT<RealType, int>& A, const MatrixT<RealType, int>& B);

// -------------------------------------------------------------
// storageType
// -------------------------------------------------------------
template <typename T, typename I>
MatrixStorageType
MatrixT<T, I>::storageType(void) const
{
  MatrixStorageType result;
  PetscErrorCode ierr;
  const Mat *mat(PETScMatrix(*this));
  try {
    MatType thetype;
    ierr = MatGetType(*mat, &thetype); CHKERRXX(ierr);

    // this relies on the fact that MatType is actual a pointer to a
    // char string -- need to test string contents, not pointers
    std::string stype(thetype);

    if (stype == MATSEQDENSE ||
        stype == MATDENSE ||
        stype == MATMPIDENSE) {
      result = Dense;
    } else if (stype == MATSEQAIJ || 
               stype == MATMPIAIJ) {
      result = Sparse;
    } else {
      std::string msg("Matrix: unexpected PETSc storage type: ");
      msg += "\"";
      msg += stype;
      msg += "\"";
      throw Exception(msg);
    }
  } catch (const PETSC_EXCEPTION_TYPE& e) {
    throw PETScException(ierr, e);
  } catch (const Exception& e) {
    throw;
  }
  return result;
}

template 
MatrixStorageType
MatrixT<ComplexType>::storageType(void) const;

template 
MatrixStorageType
MatrixT<RealType>::storageType(void) const;

template <typename T, typename I>
MatrixT<T, I> *
storageType(const MatrixT<T, I>& A, const MatrixStorageType& new_type)
{
  MatrixT<T, I> *result(A.clone());
  int nproc(result->processor_size());

  MatType new_mat_type(MATSEQAIJ);

  if (result->storageType() != new_type) {
    switch (new_type) {
    case (Dense):
      if (nproc > 1) {
        new_mat_type = MATDENSE;
      } else {
        new_mat_type = MATSEQDENSE;
      } 
      break;
    case (Sparse):
      if (nproc > 1) {
        new_mat_type = MATMPIAIJ;
      } else {
        new_mat_type = MATSEQAIJ;
      } 
      break;
    }
  
    Mat *mat(PETScMatrix(*result));
    PetscErrorCode ierr(0);
    try {
      ierr = MatConvert(*mat, new_mat_type, MAT_REUSE_MATRIX, mat); CHKERRXX(ierr);
    } catch (const PETSC_EXCEPTION_TYPE& e) {
      throw PETScException(ierr, e);
    }
  }

  return result;
}

template
MatrixT<ComplexType, int> *
storageType(const MatrixT<ComplexType, int>& A, 
            const MatrixStorageType& new_type);

template
MatrixT<RealType, int> *
storageType(const MatrixT<RealType, int>& A, 
            const MatrixStorageType& new_type);

// -------------------------------------------------------------
// matrixLoadBinary
// -------------------------------------------------------------
template <typename T, typename I>
MatrixT<T, I> *
matrixLoadBinary(const parallel::Communicator& comm, const char* filename)
{
  PetscErrorCode ierr;
  MatrixT<T, I> *result = NULL;
  try {
    Mat mat;
    ierr = MatCreate(comm, &mat); CHKERRXX(ierr);
    if (comm.size() == 1) {
      ierr = MatSetType(mat, MATSEQAIJ); CHKERRXX(ierr);
    } else {
      ierr = MatSetType(mat, MATMPIAIJ); CHKERRXX(ierr);
    }
    ierr = MatSetFromOptions(mat); CHKERRXX(ierr);

    PetscViewer viewer;
    ierr = PetscViewerBinaryOpen(comm,
                                 filename,
                                 FILE_MODE_READ,
                                 &viewer); CHKERRXX(ierr);
    ierr = PetscViewerSetFormat(viewer, PETSC_VIEWER_NATIVE); CHKERRXX(ierr);
    ierr = MatLoad(mat, viewer); CHKERRXX(ierr);
    ierr = PetscViewerDestroy(&viewer); CHKERRXX(ierr);

    PETScMatrixImplementation<T, I> *result_impl = 
      new PETScMatrixImplementation<T, I>(mat, true);
    result = new MatrixT<T, I>(result_impl);
    ierr = MatDestroy(&mat); CHKERRXX(ierr);
  } catch (const PETSC_EXCEPTION_TYPE& e) {
    throw PETScException(ierr, e);
  }
  return result;
}  

template
MatrixT<ComplexType, int> *
matrixLoadBinary(const parallel::Communicator& comm, const char* filename);

template
MatrixT<RealType, int> *
matrixLoadBinary(const parallel::Communicator& comm, const char* filename);


} // namespace math
} // namespace gridpack<|MERGE_RESOLUTION|>--- conflicted
+++ resolved
@@ -8,11 +8,7 @@
 /**
  * @file   petsc_matrix_operations.cpp
  * @author William A. Perkins
-<<<<<<< HEAD
- * @date   2015-03-05 07:54:29 d3g096
-=======
- * @date   2015-03-19 15:30:03 d3g096
->>>>>>> db7c177a
+ * @date   2015-03-20 06:58:44 d3g096
  * 
  * @brief  
  * 
@@ -343,6 +339,7 @@
 MatrixT<RealType, int> *
 diagonal(const VectorT<RealType, int>& x, const MatrixStorageType& stype);
 
+
 // -------------------------------------------------------------
 // multiply
 // -------------------------------------------------------------
@@ -371,7 +368,6 @@
   }
 }
 
-<<<<<<< HEAD
 template
 void
 multiply(const MatrixT<ComplexType, int>& A, 
@@ -384,16 +380,12 @@
          const VectorT<RealType, int>& x, 
          VectorT<RealType, int>& result);
 
-template <typename T, typename I>
-void
-multiply(const MatrixT<T, I>& A, const MatrixT<T, I>& B, MatrixT<T, I>& result)
-=======
+
 // -------------------------------------------------------------
 // check_dense
 // -------------------------------------------------------------
 static bool
 check_dense(const Mat *A, const Mat *B)
->>>>>>> db7c177a
 {
   bool result(false);
   PetscErrorCode ierr(0);
@@ -448,26 +440,8 @@
   }
 }
 
-<<<<<<< HEAD
-template
-void
-multiply(const MatrixT<ComplexType, int>& A, 
-         const MatrixT<ComplexType, int>& B, 
-         MatrixT<ComplexType, int>& result);
-
-template
-void
-multiply(const MatrixT<RealType, int>& A, 
-         const MatrixT<RealType, int>& B, 
-         MatrixT<RealType, int>& result);
-
-template <typename T, typename I>
-MatrixT<T, I> *
-multiply(const MatrixT<T, I>& A, const MatrixT<T, I>& B)
-=======
 static void
 multiply_dense_maybe(const Mat *A, const Mat *B, Mat *C)
->>>>>>> db7c177a
 {
   PetscErrorCode ierr(0);
   try {
@@ -494,11 +468,6 @@
   }
 }
 
-<<<<<<< HEAD
-  PETScMatrixImplementation<T, I> *result_impl = 
-    new PETScMatrixImplementation<T, I>(Cmat, true);
-  MatrixT<T, I> *result = new MatrixT<T, I>(result_impl);
-=======
 #endif
 
 #endif
@@ -508,22 +477,22 @@
 // 
 // This multiplies two dense PETSc matrices basically by hand
 // -------------------------------------------------------------
-static 
-void
-multiply_dense(const Matrix& A, const Matrix& B, Matrix& result)
+template <typename T, typename I>
+static void
+multiply_dense(const MatrixT<T, I>& A, const MatrixT<T, I>& B, MatrixT<T, I>& result)
 {
   BOOST_ASSERT(A.rows() == result.rows());
   BOOST_ASSERT(B.cols() == result.cols());
-  boost::scoped_ptr<Vector> 
-    bc(new Vector(B.communicator(), B.localRows())), 
-    rc(new Vector(result.communicator(), result.localRows()));
+  boost::scoped_ptr< VectorT<T, I> > 
+    bc(new VectorT<T, I>(B.communicator(), B.localRows())), 
+    rc(new VectorT<T, I>(result.communicator(), result.localRows()));
   int lo, hi;
   rc->localIndexRange(lo, hi);
   for (int j = 0; j < A.rows(); ++j) {
     column(B, j, *bc);
     multiply(A, *bc, *rc);
     for (int i = lo; i < hi; ++i) {
-      ComplexType v;
+      typename VectorT<T, I>::TheType v;
       rc->getElement(i, v);
       result.setElement(i, j, v);
     }
@@ -531,27 +500,48 @@
   result.ready();
 }  
 
-static 
-Matrix *
-multiply_dense(const Matrix& A, const Matrix& B)
+template
+static void
+multiply_dense(const MatrixT<ComplexType, int>& A, 
+               const MatrixT<ComplexType, int>& B, 
+               MatrixT<ComplexType, int>& result);
+
+template
+static void
+multiply_dense(const MatrixT<RealType, int>& A, 
+               const MatrixT<RealType, int>& B, 
+               MatrixT<RealType, int>& result);
+
+template <typename T, typename I>
+static MatrixT<T, I> *
+multiply_dense(const MatrixT<T, I>& A, const MatrixT<T, I>& B)
 {
   BOOST_ASSERT(A.cols() == B.rows());
   BOOST_ASSERT(A.localCols() == B.localRows());
-  Matrix *result(new Matrix(A.communicator(), A.localRows(), B.localCols(), Matrix::Dense));
+  MatrixT<T, I> *result(new MatrixT<T, I>(A.communicator(), A.localRows(), B.localCols(), Dense));
   multiply_dense(A, B, *result);
   return result;
 }
 
-// -------------------------------------------------------------
-// multiply
-// -------------------------------------------------------------
-void
-multiply(const Matrix& A, const Matrix& B, Matrix& result)
+template 
+static MatrixT<ComplexType, int> *
+multiply_dense(const MatrixT<ComplexType, int>& A, 
+               const MatrixT<ComplexType, int>& B);
+
+template 
+static MatrixT<RealType, int> *
+multiply_dense(const MatrixT<RealType, int>& A, 
+               const MatrixT<RealType, int>& B);
+
+
+template <typename T, typename I>
+void
+multiply(const MatrixT<T, I>& A, const MatrixT<T, I>& B, MatrixT<T, I>& result)
 {
   // special method required for parallel dense*dense
   if (A.communicator().size() > 1 &&
-      A.storageType() == Matrix::Dense &&
-      B.storageType() == Matrix::Dense) {
+      A.storageType() == Dense &&
+      B.storageType() == Dense) {
     multiply_dense(A, B, result);
   } else {
     const Mat *Amat(PETScMatrix(A));
@@ -568,32 +558,44 @@
   }
 }
 
-Matrix *
-multiply(const Matrix& A, const Matrix& B)
-{
-  Matrix *result;
+template
+void
+multiply(const MatrixT<ComplexType, int>& A, 
+         const MatrixT<ComplexType, int>& B, 
+         MatrixT<ComplexType, int>& result);
+
+template
+void
+multiply(const MatrixT<RealType, int>& A, 
+         const MatrixT<RealType, int>& B, 
+         MatrixT<RealType, int>& result);
+
+template <typename T, typename I>
+MatrixT<T, I> *
+multiply(const MatrixT<T, I>& A, const MatrixT<T, I>& B)
+{
+  MatrixT<T, I> *result;
   // special method required for parallel dense*dense
   if (A.communicator().size() > 1 &&
-      A.storageType() == Matrix::Dense &&
-      B.storageType() == Matrix::Dense) {
+      A.storageType() == Dense &&
+      B.storageType() == Dense) {
     result = multiply_dense(A, B);
   } else {
     const Mat *Amat(PETScMatrix(A));
     const Mat *Bmat(PETScMatrix(B));
     Mat Cmat;
-    
+
     PetscErrorCode ierr(0);
     try {
       ierr = MatMatMult(*Amat, *Bmat, MAT_INITIAL_MATRIX, PETSC_DEFAULT, &Cmat); CHKERRXX(ierr);
     } catch (const PETSC_EXCEPTION_TYPE& e) {
       throw PETScException(ierr, e);
     }
-    
-    PETScMatrixImplementation *result_impl = 
-      new PETScMatrixImplementation(Cmat, true);
-    result = new Matrix(result_impl);
-  }
->>>>>>> db7c177a
+
+    PETScMatrixImplementation<T, I> *result_impl = 
+      new PETScMatrixImplementation<T, I>(Cmat, true);
+    result = new MatrixT<T, I>(result_impl);
+  }
   return result;
 }
 
