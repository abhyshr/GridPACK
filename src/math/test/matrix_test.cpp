// -------------------------------------------------------------
/*
 *     Copyright (c) 2013 Battelle Memorial Institute
 *     Licensed under modified BSD License. A copy of this license can be found
 *     in the LICENSE file in the top level directory of this distribution.
 */
// -------------------------------------------------------------
/**
 * @file   matrix_test.cpp
 * @author William A. Perkins
<<<<<<< HEAD
 * @date   2015-03-23 12:53:53 d3g096
=======
 * @date   2015-03-24 11:44:48 d3g096
>>>>>>> 19b6edb9
 * 
 * @brief  Unit tests for Matrix
 * 
 * @test
 */
// -------------------------------------------------------------

#include <iostream>
#include <boost/assert.hpp>
#include <boost/mpi/collectives.hpp>
#include "gridpack/parallel/parallel.hpp"
#include "math.hpp"
#include "matrix.hpp"
#include "gridpack/utilities/exception.hpp"

#define BOOST_TEST_NO_MAIN
#define BOOST_TEST_ALTERNATIVE_INIT_API
#include <boost/test/included/unit_test.hpp>

static const int local_size(5);
static const double delta(0.0001);

#ifdef TEST_REAL

typedef gridpack::RealType TestType;

#define TEST_VALUE_CLOSE(x, y, delta) \
  BOOST_CHECK_CLOSE((y), (x), delta);

#define TEST_VALUE(r, i) (r)

#else 

typedef gridpack::ComplexType TestType;
#define TEST_VALUE_CLOSE(x, y, delta) \
  BOOST_CHECK_CLOSE(real(y), real(x), delta); \
  BOOST_CHECK_CLOSE( abs(y), abs(x), delta);

#define TEST_VALUE(r, i) TestType(r,i)

#endif

typedef gridpack::math::MatrixT<TestType> TestMatrixType;
typedef gridpack::math::VectorT<TestType> TestVectorType;

static const gridpack::math::MatrixStorageType the_storage_type =
#ifdef TEST_DENSE
  gridpack::math::Dense;
#else
  gridpack::math::Sparse;
#endif

static const gridpack::math::MatrixStorageType the_other_storage_type =
#ifdef TEST_DENSE
  gridpack::math::Sparse;
#else
  gridpack::math::Dense;
#endif

static const std::string print_prefix = 
#ifdef TEST_DENSE
  "dense_";
#else
  "sparse_";
#endif

// -------------------------------------------------------------
// make_test_matrix
// -------------------------------------------------------------
static TestMatrixType *
make_test_matrix(const gridpack::parallel::Communicator& comm,
                 int& global_size)
{
  boost::mpi::all_reduce(comm, local_size, global_size, std::plus<int>());

  TestMatrixType *A =
    new TestMatrixType(comm, local_size, local_size, the_storage_type);
  return A;
}

// -------------------------------------------------------------
// make_and_fill_test_matrix
// -------------------------------------------------------------
static TestMatrixType *
make_and_fill_test_matrix(const gridpack::parallel::Communicator& comm,
                          const int& bandwidth, int& global_size)
{
  TestMatrixType *A = make_test_matrix(comm, global_size);

  int halfbw(std::max((bandwidth - 1)/2, 0));

  int lo, hi;
  A->localRowRange(lo, hi);
 
  for (int i = lo; i < hi; ++i) {
    TestType x(static_cast<double>(i));
    int jmin(std::max(i-halfbw, 0)), jmax(std::min(i+halfbw,global_size-1));
    for (int j = jmin; j <= jmax; ++j) {
      A->setElement(i, j, x);
    }
  }
  A->ready();
  return A;
}
BOOST_AUTO_TEST_SUITE(MatrixTest)

BOOST_AUTO_TEST_CASE( construction )
{
  int global_size;
  gridpack::parallel::Communicator world;
  boost::scoped_ptr< TestMatrixType > 
    A(make_test_matrix(world, global_size));

  int lo, hi;
  A->localRowRange(lo, hi);

  BOOST_CHECK_GT(hi, lo);

  BOOST_CHECK_EQUAL(A->localRows(), local_size);
  BOOST_CHECK_EQUAL(A->rows(), global_size);
  BOOST_CHECK_EQUAL(A->cols(), global_size);
  gridpack::math::MatrixStorageType tmptype(A->storageType());
  BOOST_CHECK_EQUAL(tmptype, the_storage_type);

  gridpack::parallel::Communicator self(world.divide(1));
  boost::scoped_ptr< TestMatrixType > 
    B(make_test_matrix(self, global_size));

  BOOST_CHECK_EQUAL(B->localRows(), local_size);
  BOOST_CHECK_EQUAL(B->rows(), local_size);
  BOOST_CHECK_EQUAL(B->cols(), local_size);

}

#ifdef TEST_DENSE
<<<<<<< HEAD
BOOST_AUTO_TEST_CASE(denseConstruction)
{
  gridpack::parallel::Communicator world;
  int rows(5*world.size()), cols(3);
  boost::scoped_ptr<TestMatrixType> 
    A(TestMatrixType::createDenseGlobal(world, rows, cols));
=======
>>>>>>> 19b6edb9

static void 
fillAndCheckDense(gridpack::math::Matrix *A)
{
  int cols(A->cols());
  int lo, hi;
  A->localRowRange(lo, hi);
 
  for (int i = lo; i < hi; ++i) {
    for (int j = 0; j < cols; ++j) {
      TestType x(static_cast<double>(i*(j+1)));
      A->setElement(i, j, x);
    }
  }
  A->ready();

  for (int i = lo; i < hi; ++i) {
    for (int j = 0; j < cols; ++j) {
      TestType x(static_cast<double>(i*(j+1))), y;
      A->getElement(i, j, y);
      TEST_VALUE_CLOSE(x, y, delta);
    }
  }
}

BOOST_AUTO_TEST_CASE(denseConstruction)
{
  gridpack::parallel::Communicator world;
  int lrows(5), rows(lrows*world.size()), cols(3);
  boost::scoped_ptr<gridpack::math::Matrix> 
    A(gridpack::math::Matrix::createDense(world, rows, cols, 0, 0)),
    B(gridpack::math::Matrix::createDense(world, 0, cols, lrows, 0));
  fillAndCheckDense(A.get());
  fillAndCheckDense(B.get());
}

#endif

BOOST_AUTO_TEST_CASE( storage )
{
  int global_size;
  gridpack::parallel::Communicator world;
  boost::scoped_ptr< TestMatrixType > 
    A(make_and_fill_test_matrix(world, 3, global_size));

  gridpack::math::MatrixStorageType tmptype(A->storageType());
  BOOST_CHECK_EQUAL(tmptype, the_storage_type);

  switch (A->storageType()) {
  case (gridpack::math::Dense):
    tmptype = gridpack::math::Sparse;
    break;
  case (gridpack::math::Sparse):
    tmptype = gridpack::math::Dense;
    break;
  }
  boost::scoped_ptr< TestMatrixType > 
    B(gridpack::math::storageType(*A, tmptype));
  BOOST_CHECK_EQUAL(B->storageType(), tmptype);
  // norms should be identical
  BOOST_CHECK_CLOSE(A->norm2(), B->norm2(), delta);
}

BOOST_AUTO_TEST_CASE( set_and_get )
{
  int global_size;
  gridpack::parallel::Communicator world;
  boost::scoped_ptr< TestMatrixType > 
    A(make_test_matrix(world, global_size));

  int lo, hi;
  A->localRowRange(lo, hi);

  for (int i = lo; i < hi; ++i) {
    TestType x(static_cast<double>(i));
    A->setElement(i, i, x);
  }
  A->ready();

  for (int i = lo; i < hi; ++i) {
    TestType x(static_cast<double>(i));
    TestType y;
    A->getElement(i, i, y);
    TEST_VALUE_CLOSE(x, y, delta);
  }
}

BOOST_AUTO_TEST_CASE( bad_get )
{
  int global_size;
  gridpack::parallel::Communicator world;
  boost::scoped_ptr< TestMatrixType > 
    A(make_test_matrix(world, global_size));

  int lo, hi;
  A->localRowRange(lo, hi);

  TestType x(1.0);

  for (int i = lo; i < hi; ++i) {
    x = static_cast<TestType>(i);
    A->setElement(i, i, x);
  }
  A->ready();

  BOOST_CHECK_THROW( A->getElement(0, global_size, x), gridpack::Exception );
  BOOST_CHECK_THROW( A->getElement(global_size, 0, x), gridpack::Exception );
  
}

BOOST_AUTO_TEST_CASE( bad_set )
{
  int global_size;
  gridpack::parallel::Communicator world;
  boost::scoped_ptr< TestMatrixType > 
    A(make_test_matrix(world, global_size));

  // this does not work for PETSc, apparently indexes are not checked for set?
  // BOOST_CHECK_THROW( A->set_element(0, global_size, x), gridpack::Exception );
  // BOOST_CHECK_THROW( A->set_element(global_size, 0, x), gridpack::Exception );

  // A->setElement(0, global_size, x);
  // A->setElement(global_size, 0, x);
  
}

BOOST_AUTO_TEST_CASE( multiple_set_and_get )
{
  const int nentries(3);
  gridpack::parallel::Communicator world;
  int global_size;
  boost::mpi::all_reduce(world, local_size, global_size, std::plus<int>());

  TestMatrixType 
    A(world, local_size, global_size, the_storage_type);

  int lo, hi;
  A.localRowRange(lo, hi);

  for (int i = lo; i < hi; ++i) {
    int n(nentries);
    std::vector<TestType> x(n, static_cast<double>(i));
    std::vector<int> iidx(n, i);
    std::vector<int> jidx(n);
    jidx[0] = i-1; jidx[1] = i; jidx[2] = i+1;
    
    int startidx(0);
    if (i <= 0) {
      startidx = 1;
      n = 2;
    } else if (i >= global_size - 1) {
      n = 2;
    }
    A.setElements(n, &iidx[startidx], &jidx[startidx], &x[startidx]);
  }
  A.ready();

  for (int i = lo; i < hi; ++i) {
    int n(nentries);
    std::vector<int> iidx(n, i);
    std::vector<int> jidx(n);
    jidx[0] = i-1; jidx[1] = i; jidx[2] = i+1;

    TestType x(static_cast<double>(i));

    // fill w/ bogus values 
    std::vector<TestType> 
      y(n, TEST_VALUE(-1.0, 1.0));
    
    int startidx(0);
    if (i <= 0) {
      startidx = 1;
      n = 2;
    } else if (i >= global_size - 1) {
      n = 2;
    }
    A.getElements(n, &iidx[startidx], &jidx[startidx], &y[startidx]);

    for (int j = startidx; j < n - startidx; ++j) {
      TEST_VALUE_CLOSE(x, y[j], delta);
    }
  }
}

BOOST_AUTO_TEST_CASE( accumulate )
{
  gridpack::parallel::Communicator world;
  int global_size;
  boost::mpi::all_reduce(world, local_size, global_size, std::plus<int>());

  TestMatrixType 
    A(world, local_size, global_size, the_storage_type);

  int lo, hi;
  A.localRowRange(lo, hi);

  for (int i = lo; i < hi; ++i) {
    TestType x(static_cast<double>(i));
    A.addElement(i, i, x);
    A.addElement(i, i, x);
  }
  A.ready();

  for (int i = lo; i < hi; ++i) {
    TestType x(static_cast<double>(2*i));
    TestType y;
    A.getElement(i, i, y);
    TEST_VALUE_CLOSE(x, y, delta);
  }
}

BOOST_AUTO_TEST_SUITE_END()


BOOST_AUTO_TEST_SUITE(MatrixOperationsTest)

BOOST_AUTO_TEST_CASE( clone )
{
  int global_size;
  gridpack::parallel::Communicator world;
  boost::scoped_ptr< TestMatrixType > 
    A(make_test_matrix(world, global_size));

  const int bw(1);
  int lo, hi;
  A->localRowRange(lo, hi);
 
  for (int i = lo; i < hi; ++i) {
    TestType x(static_cast<double>(i));
    int jmin(std::max(i-bw, 0)), jmax(std::min(i+bw,global_size-1));
    for (int j = jmin; j <= jmax; ++j) {
      A->setElement(i, j, x);
    }
  }
  A->ready();

  boost::scoped_ptr< TestMatrixType > 
    Aclone(A->clone());

  BOOST_CHECK_EQUAL(A->rows(), Aclone->rows());
  BOOST_CHECK_EQUAL(A->localRows(), Aclone->localRows());
  BOOST_CHECK_EQUAL(A->cols(), Aclone->cols());

  for (int i = lo; i < hi; ++i) {
    TestType x;
    TestType y;
    int jmin(std::max(i-bw, 0)), jmax(std::min(i+bw,global_size-1));
    for (int j = jmin; j <= jmax; ++j) {
      A->getElement(i, j, x);
      Aclone->getElement(i, j, y);
      TEST_VALUE_CLOSE(x, y, delta);
    }
  }
}

BOOST_AUTO_TEST_CASE( add )
{
  
  int global_size;
  gridpack::parallel::Communicator world;
  boost::scoped_ptr< TestMatrixType > 
    A(make_test_matrix(world, global_size));

  int lo, hi;
  A->localRowRange(lo, hi);
 
  for (int i = lo; i < hi; ++i) {
    TestType x(static_cast<double>(i));
    int jmin(std::max(i-1, 0)), jmax(std::min(i+1,global_size-1));
    for (int j = jmin; j <= jmax; ++j) {
      A->setElement(i, j, x);
    }
  }
  A->ready();

  boost::scoped_ptr< TestMatrixType > B(A->clone());
  boost::scoped_ptr< TestMatrixType > C(gridpack::math::add(*A, *B));

  B->add(*A);

  for (int i = lo; i < hi; ++i) {
    TestType x;
    TestType y;
    int jmin(std::max(i-1, 0)), jmax(std::min(i+1,global_size-1));
    for (int j = jmin; j <= jmax; ++j) {
      A->getElement(i, j, x);
      C->getElement(i, j, y);
      TEST_VALUE_CLOSE(2.0*x, y, delta);
      B->getElement(i, j, y);
      TEST_VALUE_CLOSE(2.0*x, y, delta);
    }
  }

}

BOOST_AUTO_TEST_CASE( identity )
{
  gridpack::parallel::Communicator world;
  int global_size;
  boost::scoped_ptr< TestMatrixType > 
    A(make_test_matrix(world, global_size));

  int lo, hi;
  A->localRowRange(lo, hi);

  for (int i = lo; i < hi; ++i) {
    TestType x(1.0);
    A->setElement(i, i, x);
  }
  A->ready();

  A->identity();

  boost::scoped_ptr< TestMatrixType > 
    B(gridpack::math::identity(*A));
  
  boost::scoped_ptr< TestMatrixType > 
    C(make_and_fill_test_matrix(world, 3, global_size));
  C->identity();

  for (int i = lo; i < hi; ++i) {
    TestType x(1.0);
    TestType y;
    A->getElement(i, i, y);
    TEST_VALUE_CLOSE(x, y, delta);
    B->getElement(i, i, y);
    TEST_VALUE_CLOSE(x, y, delta);
    C->getElement(i, i, y);
    TEST_VALUE_CLOSE(x, y, delta);
  }

}

BOOST_AUTO_TEST_CASE( scale )
{
  int global_size;
  gridpack::parallel::Communicator world;
  boost::scoped_ptr<TestMatrixType> 
    A(make_and_fill_test_matrix(world, 3, global_size));

  TestType z(2.0);
  A->scale(z);
  
  int lo, hi;
  A->localRowRange(lo, hi);

  for (int i = lo; i < hi; ++i) {
    int jmin(std::max(i-1, 0)), jmax(std::min(i+1,global_size-1));
    for (int j = jmin; j <= jmax; ++j) {
      TestType 
        x(static_cast<TestType>(i)*z), y;
      A->getElement(i, j, y);
      TEST_VALUE_CLOSE(x, y, delta);
    }
  }
}

BOOST_AUTO_TEST_CASE( Transpose )
{
  int global_size;
  gridpack::parallel::Communicator world;
  boost::scoped_ptr<TestMatrixType> 
    A(make_and_fill_test_matrix(world, 3, global_size));

  boost::scoped_ptr<TestMatrixType> B(gridpack::math::transpose(*A));

  int lo, hi;
  A->localRowRange(lo, hi);

  for (int i = lo; i < hi; ++i) {
    int jmin(std::max(i-1, 0)), jmax(std::min(i+1,global_size-1));
    for (int j = jmin; j <= jmax; ++j) {
      TestType 
        x(static_cast<TestType>(j)), y;
      B->getElement(i, j, y);
      TEST_VALUE_CLOSE(x, y, delta);
    }
  }
}

BOOST_AUTO_TEST_CASE( ColumnOps )
{
  int global_size;
  gridpack::parallel::Communicator world;
  boost::scoped_ptr<TestMatrixType> 
    A(make_and_fill_test_matrix(world, 3, global_size));
  A->print();
  int icolumn(global_size/2);

  boost::scoped_ptr< TestVectorType >  
    cvector(gridpack::math::column(*A, icolumn));
  cvector->print();
  
  int lo, hi;
  cvector->localIndexRange(lo, hi);

  for (int i = -1; i <= 1; ++i) {
    int idx(icolumn+i);
    if (lo <= idx && idx < hi) {
      TestType 
        x(static_cast<TestType>(idx));
      TestType y;
      cvector->getElement(idx, y);
      TEST_VALUE_CLOSE(x, y, delta);
    }
  }
}

// FIXME
// BOOST_AUTO_TEST_CASE( ColumnDiagonalOps )
// {
//   int global_size;
//   gridpack::parallel::Communicator world;
//   boost::scoped_ptr<TestMatrixType> 
//     A(make_and_fill_test_matrix(world, 3, global_size));
//   int icolumn(global_size/2);

//   boost::scoped_ptr< TestVectorType >  
//     cvector(gridpack::math::column(*A, icolumn)),
//     dvector(gridpack::math::diagonal(*A));

//   int lo, hi;
//   cvector->localIndexRange(lo, hi);

//   for (int i = -1; i <= 1; ++i) {
//     int idx(icolumn+i);
//     if (lo <= idx && idx < hi) {
//       TestType 
//         x(static_cast<TestType>(idx));
//       TestType y;
//       cvector->getElement(idx, y);
//       TEST_VALUE_CLOSE(x, y, delta);
//       if (idx == icolumn) {
//         dvector->getElement(idx, y);
//         TEST_VALUE_CLOSE(x, y, delta);
//       }
//     }
//     (cvector->communicator()).barrier();
//   }

//   boost::scoped_ptr<TestMatrixType> 
//     B(gridpack::math::diagonal(*dvector, the_storage_type));
//   dvector->print();

//   // norms of the diagonal matrix and original vector should be very
//   // close
//   double Bnorm(B->norm2());
//   double vnorm(dvector->norm2());
//   BOOST_CHECK_CLOSE(Bnorm, vnorm, delta);

//   // make the diagonal matrix back into a vector and see that it has
//   // not changed

//   boost::scoped_ptr<TestVectorType>  
//     bvector(gridpack::math::diagonal(*B));

//   bvector->scale(-1.0);
//   bvector->add(*dvector);
//   vnorm = bvector->norm2();
  
//   // norm should be really really small
//   BOOST_CHECK(vnorm < delta*delta);
// }

// FIXME
// BOOST_AUTO_TEST_CASE( AddDiagonal )
// {
//   int global_size;
//   gridpack::parallel::Communicator world;
//   boost::scoped_ptr<TestMatrixType> 
//     A(make_test_matrix(world, global_size));
//   A->identity();

//   A->print();

//   boost::scoped_ptr<TestVectorType>  
//     v(new TestVectorType(A->communicator(), A->localRows()));
//   v->fill(1.0);

//   A->addDiagonal(*v);
//   A->print();

//   boost::scoped_ptr<TestVectorType> d(diagonal(*A));
//   d->print();

//   double norm(d->norm1()/static_cast<double>(d->size()));

//   BOOST_CHECK_CLOSE(norm, 2.0, delta);

//   norm = d->norm2()/sqrt(static_cast<double>(d->size()));

//   BOOST_CHECK_CLOSE(norm, 2.0, delta);
// }
  
  

BOOST_AUTO_TEST_CASE( MatrixVectorMultiply )
{
  static const int bandwidth(3);
  static const TestType scale(2.0);
  int global_size;
  gridpack::parallel::Communicator world;
  boost::scoped_ptr<TestMatrixType> 
    A(make_and_fill_test_matrix(world, bandwidth, global_size)),
    T(transpose(*A));

  A->print();
  T->print();

  boost::scoped_ptr<TestVectorType> 
    xvector(new TestVectorType(A->communicator(), A->localRows())),
    yvector, zvector;

  xvector->fill(scale);
  yvector.reset(multiply(*A, *xvector));
  zvector.reset(transposeMultiply(*T, *xvector));
            
  int lo, hi;
  xvector->localIndexRange(lo, hi);

  for (int i = lo; i < hi; ++i) {
    int bw(bandwidth);
    if (i == 0 || i == global_size - 1) bw--;
    TestType x(static_cast<TestType>(i*bw)*scale), y, z;
    yvector->getElement(i, y);
    TEST_VALUE_CLOSE(x, y, delta);

    zvector->getElement(i, z);
    TEST_VALUE_CLOSE(x, z, delta);
  }
}



BOOST_AUTO_TEST_CASE( MultiplyDiagonalTest )
{
  int global_size;
  gridpack::parallel::Communicator world;
  boost::scoped_ptr<TestMatrixType> 
    A(make_and_fill_test_matrix(world, 3, global_size));
  boost::scoped_ptr<TestVectorType>
    dscale(new TestVectorType(A->communicator(), A->localRows()));
  TestType z(2.0);
  dscale->fill(z);

  A->multiplyDiagonal(*dscale);

  std::cout << "From MultiplyDiagonalTest" << std::endl;
  dscale->print();
  A->print();

  int lo, hi;
  A->localRowRange(lo, hi);

  for (int i = lo; i < hi; ++i) {
    TestType x(static_cast<TestType>(i)*z), y;
    A->getElement(i, i, y);
    TEST_VALUE_CLOSE(x, y, delta);
  }
}

BOOST_AUTO_TEST_CASE( MultiplyIdentity )
{
  static const int bandwidth(3);
  int global_size;
  gridpack::parallel::Communicator world;
  boost::scoped_ptr<TestMatrixType> 
    A(make_and_fill_test_matrix(world, bandwidth, global_size)),
    B(new TestMatrixType(A->communicator(), A->localRows(), A->localCols(), 
                                 gridpack::math::Sparse));
  B->identity();
  boost::scoped_ptr<TestMatrixType> 
    C(gridpack::math::multiply(*A, *B));

  int lo, hi;
  A->localRowRange(lo, hi);

  for (int i = lo; i < hi; ++i) {
    int jmin(std::max(i-1, 0)), jmax(std::min(i+1,global_size-1));
    for (int j = jmin; j <= jmax; ++j) {
      TestType x, y;
      A->getElement(i, j, x);
      C->getElement(i, j, y);
      TEST_VALUE_CLOSE(x, y, delta);
    }
  }
}

static void
testMatrixMultiply(TestMatrixType *A,
                   TestMatrixType *B)
{
  gridpack::parallel::Communicator comm(A->communicator());

  static const TestType avalues[] =
    { 1.0,  2.0,  6.0,
      3.0,  4.0,  5.0 };
  static const TestType bvalues[] =
    {  7.0, -1.0,
       0.0,  1.0,
      -3.0,  4.0 };
  // This should be the result
  // static const TestType cvalues[] =
  //   { -11.0, 25.0,
  //       6.0, 21.0 }; 

  std::vector<int> iidx(2*3) , jidx(2*3);
  int k(0);
  for (int i = 0; i < 2; ++i) {
    for (int j = 0; j < 3; ++j) {
      iidx[k] = i + comm.rank()*2;
      jidx[k] = j + comm.rank()*3;
      k++;
    }
  }
  A->setElements(2*3, &iidx[0], &jidx[0], &avalues[0]);
  A->ready();
  A->print();

  k = 0;
  for (int i = 0; i < 3; ++i) {
    for (int j = 0; j < 2; ++j) {
      iidx[k] = i + comm.rank()*3;
      jidx[k] = j + comm.rank()*2;
      k++;
    }
  }

  B->setElements(3*2, &iidx[0], &jidx[0], &bvalues[0]);
  B->ready();
  B->print();

  try {
    boost::scoped_ptr<TestMatrixType> C;
    C.reset(gridpack::math::multiply(*A, *B));
    C->print();
    
    BOOST_CHECK_EQUAL(C->rows(), 2*comm.size());
    BOOST_CHECK_EQUAL(C->cols(), 2*comm.size());
    
    TestMatrixType::TheType x, y;
    C->getElement(2*comm.rank(), 2*comm.rank(), x);
    y = -11.0;
    TEST_VALUE_CLOSE(x, y, delta);
    TEST_VALUE_CLOSE(x, y, delta);
    
    C->getElement(2*comm.rank()+1, 2*comm.rank()+1, x);
    y = 21.0;
    TEST_VALUE_CLOSE(x, y, delta);
    TEST_VALUE_CLOSE(x, y, delta);
  } catch (const gridpack::Exception& e) {
    BOOST_ERROR("Matrix-matrix multiply failed with an exception");
  }
}

BOOST_AUTO_TEST_CASE ( MatrixMatrixMultiplySame )
{
  gridpack::parallel::Communicator world;

  boost::scoped_ptr<TestMatrixType> 
    A(new TestMatrixType(world, 2, 3, the_storage_type)),
    B(new TestMatrixType(world, 3, 2, the_storage_type));
  testMatrixMultiply(A.get(), B.get());
}

BOOST_AUTO_TEST_CASE ( MatrixMatrixMultiplyDifferent )
{
  gridpack::parallel::Communicator world;

  boost::scoped_ptr<TestMatrixType> 
    A(new TestMatrixType(world, 2, 3, the_storage_type)),
    B(new TestMatrixType(world, 3, 2, the_other_storage_type));
  testMatrixMultiply(A.get(), B.get());
}

BOOST_AUTO_TEST_CASE( NonSquareTranspose )
{
  gridpack::parallel::Communicator world;

  static const TestType avalues[] =
    { 1.0,  2.0,  3.0,
      4.0,  5.0,  6.0 };
  boost::scoped_ptr<TestMatrixType> 
    A(new TestMatrixType(world, 2, 3, the_storage_type));

  std::vector<int> iidx(2*3) , jidx(2*3);
  int k(0);
  for (int i = 0; i < 2; ++i) {
    for (int j = 0; j < 3; ++j) {
      iidx[k] = i + world.rank()*2;
      jidx[k] = j + world.rank()*3;
      k++;
    }
  }
  A->setElements(2*3, &iidx[0], &jidx[0], &avalues[0]);
  A->ready();
  A->print();

  boost::scoped_ptr<TestMatrixType> 
    B(gridpack::math::transpose(*A));
  B->print();

  // FIXME: check B contents

  boost::scoped_ptr<TestMatrixType> 
    C(new TestMatrixType(world, 3, 2, the_storage_type));
  transpose(*A, *C);
  C->print();

  // FIXME: check C contents

  C.reset(A->clone());
  BOOST_CHECK_THROW(transpose(*A, *C), gridpack::Exception);
}

BOOST_AUTO_TEST_CASE( AnotherNonSquareTranspose )
{

  // A test for transposing this PETSc matrix, which someone had
  // trouble with.
  // row 0: (0, 4.8903)  (1, -10.099)  (2, -0.990099)  (3, -8.16)  (4, -4) 
  // row 1: (0, 0.970297)  (1, -10.099)  (2, -0.990099) 
  // row 2: (0, 3.92)  (3, -8.16)  (4, -4) 
  // row 3: (1, 0)  (2, 1) 
  // row 4: (0, -1.0099)  (1, 18.4222)  (2, 5.1097)  (3, -8.3232)  (4, -4.08) 
  // row 5: (1, 8.3232)  (2, 4.08)  (3, -8.3232)  (4, -4.08) 
  // row 6: (3, 0)  (4, 1) 
  // row 7: (0, -4.08)  (1, -8.3232)  (2, -4.08)  (3, 16.4832)  (4, 8.24) 
  
  gridpack::parallel::Communicator world;

  const int isize(8), jsize(5);
  static const int iidx[] =
    {
      0, 0, 0, 0, 0,
      1, 1, 1,
      2, 2, 2,
      3, 3,
      4, 4, 4, 4, 4,
      5, 5, 5, 5,
      6, 6,
      7, 7, 7, 7, 7
    };
  static const int jidx[] =
    {
      0, 1, 2, 3, 4,
      0, 1, 2,
      0, 3, 4,
      1, 2, 
      0, 1, 2, 3, 4,
      1, 2, 3, 4, 
      3, 4,
      0, 1, 2, 3, 4
    };
      
  static const TestType avalues[] =
    { 
      4.8903, -10.099, -0.990099, -8.16, -4,
      0.970297, -10.099, -0.990099, 
      3.92, -8.16, -4,
      0.0, 1, 
      -1.0099, 18.4222, 5.1097, -8.3232, -4.08,
      8.3232, 4.08, -8.3232, -4.08,
      0, 1, 
      -4.08, -8.3232, -4.08, 16.4832, 8.24
    };
  static const int n(29);

  size_t me(world.rank());

  boost::scoped_ptr<TestMatrixType> A;
  switch (the_storage_type) {
  case gridpack::math::Dense:
    A.reset(new TestMatrixType(world, isize, jsize, the_storage_type));
    break;
  case gridpack::math::Sparse:
    A.reset(new TestMatrixType(world, isize, jsize, jsize*3));
    break;
  default:
    throw gridpack::Exception("Unknown MatrixT<TestType> storage type");
  }
  int lo, hi;
  A->localRowRange(lo, hi);

  BOOST_CHECK_EQUAL(lo, isize*me);
  
  for (int k = 0; k < n; ++k) {
    A->setElement(iidx[k] + isize*me, 
                  jidx[k] + jsize*me, 
                  avalues[k]);
  }
  A->ready();
  A->print();

  boost::scoped_ptr<TestMatrixType> 
    B(gridpack::math::transpose(*A));
  B->print();

  // FIXME: check B contents

  boost::scoped_ptr<TestMatrixType> C;
  switch (the_storage_type) {
  case gridpack::math::Dense:
    C.reset(new TestMatrixType(world, jsize, isize, the_storage_type));
    break;
  case gridpack::math::Sparse:
    C.reset(new TestMatrixType(world, jsize, isize, isize*2));
    break;
  default:
    throw gridpack::Exception("Unknown Matrix storage type");
  }

  transpose(*A, *C);
  C->print();

  // FIXME: check C contents

  C.reset(A->clone());
  BOOST_CHECK_THROW(transpose(*A, *C), gridpack::Exception);
}


BOOST_AUTO_TEST_CASE( ComplexOperations )
{
  int global_size;
  gridpack::parallel::Communicator world;
  boost::scoped_ptr<TestMatrixType> 
    A(make_test_matrix(world, global_size));

  int lo, hi;
  A->localRowRange(lo, hi);
 
  int halfbw(1);

  for (int i = lo; i < hi; ++i) {
    TestType 
      x(TEST_VALUE(static_cast<double>(i), static_cast<double>(i)));
    int jmin(std::max(i-halfbw, 0)), jmax(std::min(i+halfbw,global_size-1));
    for (int j = jmin; j <= jmax; ++j) {
      A->setElement(i, j, x);
    }
  }
  A->ready();

  boost::scoped_ptr<TestMatrixType> 
    Areal(real(*A)),
    Aimag(imaginary(*A)),
    Aconj(conjugate(*A));

  for (int i = lo; i < hi; ++i) {
    int jmin(std::max(i-halfbw, 0)), jmax(std::min(i+halfbw,global_size-1));
    for (int j = jmin; j <= jmax; ++j) {
      TestType y;
      gridpack::ComplexType a, areal, aimag, aconj; 
      A->getElement(i, j, y); a = y;
      Areal->getElement(i, j, y); areal = y;
      Aimag->getElement(i, j, y); aimag = y;
      Aconj->getElement(i, j, y); aconj = y;
      BOOST_CHECK_CLOSE(real(a), real(areal), delta);
      //BOOST_CHECK_CLOSE(imag(a), imag(aimag), delta);
      // FIXME
      // BOOST_CHECK_CLOSE(imag(a), -imag(aconj), delta);
    }
  }
}

BOOST_AUTO_TEST_SUITE_END()

BOOST_AUTO_TEST_SUITE(MatrixIOTest)

BOOST_AUTO_TEST_CASE( print)
{
  static const int bandwidth(3);
  int global_size;
  gridpack::parallel::Communicator world;
  boost::scoped_ptr<TestMatrixType> 
    A(make_and_fill_test_matrix(world, bandwidth, global_size));

  A->print();

  std::string out(print_prefix);
  if (A->processor_size() > 1) {
    out += "matrix_parallel.out";
  } else {
    out += "matrix_serial.out";
  }
  A->print(out.c_str());

  out = print_prefix;
  if (A->processor_size() > 1) {
    out += "matrix_parallel.mat";
  } else {
    out += "matrix_serial.mat";
  }
  A->save(out.c_str());
}


BOOST_AUTO_TEST_CASE( load_save )
{
  static const int bandwidth(3);
  int global_size;
  gridpack::parallel::Communicator world;
  boost::scoped_ptr<TestMatrixType> 
    A(make_and_fill_test_matrix(world, bandwidth, global_size));

  A->print();

  std::string out(print_prefix);
  if (A->processor_size() > 1) {
    out += "binary_matrix_parallel.out";
  } else {
    out += "binary_matrix_serial.out";
  }
  A->saveBinary(out.c_str());

  boost::scoped_ptr<TestMatrixType> 
    B(new TestMatrixType(A->communicator(), 
                                 A->localRows(), A->localCols(),
                                 the_storage_type));
  B->loadBinary(out.c_str());

  B->scale(-1.0);
  B->add(*A);

  BOOST_CHECK_CLOSE(B->norm2(), 0.0, delta);

}

BOOST_AUTO_TEST_SUITE_END()



// -------------------------------------------------------------
// init_function
// -------------------------------------------------------------
bool init_function()
{
  switch (the_storage_type) {
  case gridpack::math::Dense:
    BOOST_TEST_MESSAGE("Testing Dense Matrices ...");
    break;
  case gridpack::math::Sparse:
    BOOST_TEST_MESSAGE("Testing Sparse Matrices ...");
    break;
  default:
    BOOST_ASSERT(false);
  }

  return true;
}

// -------------------------------------------------------------
//  Main Program
// -------------------------------------------------------------
int
main(int argc, char **argv)
{
  gridpack::parallel::Environment env(argc, argv);
  gridpack::parallel::Communicator world;
  gridpack::math::Initialize();
  int result = ::boost::unit_test::unit_test_main( &init_function, argc, argv );
  gridpack::math::Finalize();
  return result;
}<|MERGE_RESOLUTION|>--- conflicted
+++ resolved
@@ -8,11 +8,7 @@
 /**
  * @file   matrix_test.cpp
  * @author William A. Perkins
-<<<<<<< HEAD
- * @date   2015-03-23 12:53:53 d3g096
-=======
- * @date   2015-03-24 11:44:48 d3g096
->>>>>>> 19b6edb9
+ * @date   2015-03-27 10:31:59 d3g096
  * 
  * @brief  Unit tests for Matrix
  * 
@@ -148,18 +144,9 @@
 }
 
 #ifdef TEST_DENSE
-<<<<<<< HEAD
-BOOST_AUTO_TEST_CASE(denseConstruction)
-{
-  gridpack::parallel::Communicator world;
-  int rows(5*world.size()), cols(3);
-  boost::scoped_ptr<TestMatrixType> 
-    A(TestMatrixType::createDenseGlobal(world, rows, cols));
-=======
->>>>>>> 19b6edb9
 
 static void 
-fillAndCheckDense(gridpack::math::Matrix *A)
+fillAndCheckDense(TestMatrixType *A)
 {
   int cols(A->cols());
   int lo, hi;
@@ -186,9 +173,9 @@
 {
   gridpack::parallel::Communicator world;
   int lrows(5), rows(lrows*world.size()), cols(3);
-  boost::scoped_ptr<gridpack::math::Matrix> 
-    A(gridpack::math::Matrix::createDense(world, rows, cols, 0, 0)),
-    B(gridpack::math::Matrix::createDense(world, 0, cols, lrows, 0));
+  boost::scoped_ptr<TestMatrixType> 
+    A(TestMatrixType::createDense(world, rows, cols, 0, 0)),
+    B(TestMatrixType::createDense(world, 0, cols, lrows, 0));
   fillAndCheckDense(A.get());
   fillAndCheckDense(B.get());
 }
