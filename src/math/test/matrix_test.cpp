--- conflicted
+++ resolved
@@ -8,11 +8,7 @@
 /**
  * @file   matrix_test.cpp
  * @author William A. Perkins
-<<<<<<< HEAD
- * @date   2015-03-05 07:50:39 d3g096
-=======
- * @date   2015-03-19 15:25:26 d3g096
->>>>>>> db7c177a
+ * @date   2015-03-20 07:46:09 d3g096
  * 
  * @brief  Unit tests for Matrix
  * 
@@ -65,11 +61,11 @@
   gridpack::math::Sparse;
 #endif
 
-static const gridpack::math::Matrix::StorageType the_other_storage_type =
+static const gridpack::math::MatrixStorageType the_other_storage_type =
 #ifdef TEST_DENSE
-  gridpack::math::Matrix::Sparse;
+  gridpack::math::Sparse;
 #else
-  gridpack::math::Matrix::Dense;
+  gridpack::math::Dense;
 #endif
 
 static const std::string print_prefix = 
@@ -698,17 +694,12 @@
 }
 
 static void
-testMatrixMultiply(gridpack::math::Matrix *A,
-                   gridpack::math::Matrix *B)
-{
-<<<<<<< HEAD
-  gridpack::parallel::Communicator world;
+testMatrixMultiply(TestMatrixType *A,
+                   TestMatrixType *B)
+{
+  gridpack::parallel::Communicator comm(A->communicator());
 
   static const TestType avalues[] =
-=======
-  gridpack::parallel::Communicator comm(A->communicator());
-  static const gridpack::ComplexType avalues[] =
->>>>>>> db7c177a
     { 1.0,  2.0,  6.0,
       3.0,  4.0,  5.0 };
   static const TestType bvalues[] =
@@ -719,13 +710,6 @@
   // static const TestType cvalues[] =
   //   { -11.0, 25.0,
   //       6.0, 21.0 }; 
-<<<<<<< HEAD
-  boost::scoped_ptr<TestMatrixType> 
-    A(new TestMatrixType(world, 2, 3)),
-    B(new TestMatrixType(world, 3, 2,
-                                 gridpack::math::Sparse));
-=======
->>>>>>> db7c177a
 
   std::vector<int> iidx(2*3) , jidx(2*3);
   int k(0);
@@ -753,64 +737,46 @@
   B->ready();
   B->print();
 
-<<<<<<< HEAD
-  boost::scoped_ptr<TestMatrixType>
-    C(gridpack::math::multiply(*A, *B));
-
-  C->print();
-=======
   try {
-    boost::scoped_ptr<gridpack::math::Matrix> C;
+    boost::scoped_ptr<TestMatrixType> C;
     C.reset(gridpack::math::multiply(*A, *B));
     C->print();
     
     BOOST_CHECK_EQUAL(C->rows(), 2*comm.size());
     BOOST_CHECK_EQUAL(C->cols(), 2*comm.size());
     
-    gridpack::ComplexType x, y;
+    TestMatrixType::TheType x, y;
     C->getElement(2*comm.rank(), 2*comm.rank(), x);
     y = -11.0;
-    BOOST_CHECK_CLOSE(real(x), real(y), delta);
-    BOOST_CHECK_CLOSE(abs(x), abs(y), delta);
+    TEST_VALUE_CLOSE(x, y, delta);
+    TEST_VALUE_CLOSE(x, y, delta);
     
     C->getElement(2*comm.rank()+1, 2*comm.rank()+1, x);
     y = 21.0;
-    BOOST_CHECK_CLOSE(real(x), real(y), delta);
-    BOOST_CHECK_CLOSE(abs(x), abs(y), delta);
+    TEST_VALUE_CLOSE(x, y, delta);
+    TEST_VALUE_CLOSE(x, y, delta);
   } catch (const gridpack::Exception& e) {
     BOOST_ERROR("Matrix-matrix multiply failed with an exception");
   }
 }
->>>>>>> db7c177a
 
 BOOST_AUTO_TEST_CASE ( MatrixMatrixMultiplySame )
 {
   gridpack::parallel::Communicator world;
 
-<<<<<<< HEAD
-  TestType x, y;
-  C->getElement(2*world.rank(), 2*world.rank(), x);
-  y = -11.0;
-  TEST_VALUE_CLOSE(x, y, delta);
-
-  C->getElement(2*world.rank()+1, 2*world.rank()+1, x);
-  y = 21.0;
-  TEST_VALUE_CLOSE(x, y, delta);
-=======
-  boost::scoped_ptr<gridpack::math::Matrix> 
-    A(new gridpack::math::Matrix(world, 2, 3, the_storage_type)),
-    B(new gridpack::math::Matrix(world, 3, 2, the_storage_type));
+  boost::scoped_ptr<TestMatrixType> 
+    A(new TestMatrixType(world, 2, 3, the_storage_type)),
+    B(new TestMatrixType(world, 3, 2, the_storage_type));
   testMatrixMultiply(A.get(), B.get());
 }
 
 BOOST_AUTO_TEST_CASE ( MatrixMatrixMultiplyDifferent )
 {
   gridpack::parallel::Communicator world;
->>>>>>> db7c177a
-
-  boost::scoped_ptr<gridpack::math::Matrix> 
-    A(new gridpack::math::Matrix(world, 2, 3, the_storage_type)),
-    B(new gridpack::math::Matrix(world, 3, 2, the_other_storage_type));
+
+  boost::scoped_ptr<TestMatrixType> 
+    A(new TestMatrixType(world, 2, 3, the_storage_type)),
+    B(new TestMatrixType(world, 3, 2, the_other_storage_type));
   testMatrixMultiply(A.get(), B.get());
 }
 
