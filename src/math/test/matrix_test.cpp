// -------------------------------------------------------------
/*
 *     Copyright (c) 2013 Battelle Memorial Institute
 *     Licensed under modified BSD License. A copy of this license can be found
 *     in the LICENSE file in the top level directory of this distribution.
 */
// -------------------------------------------------------------
/**
 * @file   matrix_test.cpp
 * @author William A. Perkins
<<<<<<< HEAD
 * @date   2015-03-20 07:46:09 d3g096
=======
 * @date   2015-03-23 10:28:36 d3g096
>>>>>>> ac80fa7f
 * 
 * @brief  Unit tests for Matrix
 * 
 * @test
 */
// -------------------------------------------------------------

#include <iostream>
#include <boost/assert.hpp>
#include <boost/mpi/collectives.hpp>
#include "gridpack/parallel/parallel.hpp"
#include "math.hpp"
#include "matrix.hpp"
#include "gridpack/utilities/exception.hpp"

#define BOOST_TEST_NO_MAIN
#define BOOST_TEST_ALTERNATIVE_INIT_API
#include <boost/test/included/unit_test.hpp>

static const int local_size(5);
static const double delta(0.0001);

#ifdef TEST_REAL

typedef gridpack::RealType TestType;

#define TEST_VALUE_CLOSE(x, y, delta) \
  BOOST_CHECK_CLOSE((y), (x), delta);

#define TEST_VALUE(r, i) (r)

#else 

typedef gridpack::ComplexType TestType;
#define TEST_VALUE_CLOSE(x, y, delta) \
  BOOST_CHECK_CLOSE(real(y), real(x), delta); \
  BOOST_CHECK_CLOSE( abs(y), abs(x), delta);

#define TEST_VALUE(r, i) TestType(r,i)

#endif

typedef gridpack::math::MatrixT<TestType> TestMatrixType;
typedef gridpack::math::VectorT<TestType> TestVectorType;

static const gridpack::math::MatrixStorageType the_storage_type =
#ifdef TEST_DENSE
  gridpack::math::Dense;
#else
  gridpack::math::Sparse;
#endif

static const gridpack::math::MatrixStorageType the_other_storage_type =
#ifdef TEST_DENSE
  gridpack::math::Sparse;
#else
  gridpack::math::Dense;
#endif

static const std::string print_prefix = 
#ifdef TEST_DENSE
  "dense_";
#else
  "sparse_";
#endif

// -------------------------------------------------------------
// make_test_matrix
// -------------------------------------------------------------
static TestMatrixType *
make_test_matrix(const gridpack::parallel::Communicator& comm,
                 int& global_size)
{
  boost::mpi::all_reduce(comm, local_size, global_size, std::plus<int>());

  TestMatrixType *A =
    new TestMatrixType(comm, local_size, local_size, the_storage_type);
  return A;
}

// -------------------------------------------------------------
// make_and_fill_test_matrix
// -------------------------------------------------------------
static TestMatrixType *
make_and_fill_test_matrix(const gridpack::parallel::Communicator& comm,
                          const int& bandwidth, int& global_size)
{
  TestMatrixType *A = make_test_matrix(comm, global_size);

  int halfbw(std::max((bandwidth - 1)/2, 0));

  int lo, hi;
  A->localRowRange(lo, hi);
 
  for (int i = lo; i < hi; ++i) {
    TestType x(static_cast<double>(i));
    int jmin(std::max(i-halfbw, 0)), jmax(std::min(i+halfbw,global_size-1));
    for (int j = jmin; j <= jmax; ++j) {
      A->setElement(i, j, x);
    }
  }
  A->ready();
  return A;
}
BOOST_AUTO_TEST_SUITE(MatrixTest)

BOOST_AUTO_TEST_CASE( construction )
{
  int global_size;
  gridpack::parallel::Communicator world;
  boost::scoped_ptr< TestMatrixType > 
    A(make_test_matrix(world, global_size));

  int lo, hi;
  A->localRowRange(lo, hi);

  BOOST_CHECK_GT(hi, lo);

  BOOST_CHECK_EQUAL(A->localRows(), local_size);
  BOOST_CHECK_EQUAL(A->rows(), global_size);
  BOOST_CHECK_EQUAL(A->cols(), global_size);
  gridpack::math::MatrixStorageType tmptype(A->storageType());
  BOOST_CHECK_EQUAL(tmptype, the_storage_type);

  gridpack::parallel::Communicator self(world.divide(1));
  boost::scoped_ptr< TestMatrixType > 
    B(make_test_matrix(self, global_size));

  BOOST_CHECK_EQUAL(B->localRows(), local_size);
  BOOST_CHECK_EQUAL(B->rows(), local_size);
  BOOST_CHECK_EQUAL(B->cols(), local_size);

}

#ifdef TEST_DENSE
BOOST_AUTO_TEST_CASE(denseConstruction)
{
  gridpack::parallel::Communicator world;
  int rows(5*world.size()), cols(3);
  boost::scoped_ptr<gridpack::math::Matrix> 
    A(gridpack::math::Matrix::createDenseGlobal(world, rows, cols));

  int lo, hi;
  A->localRowRange(lo, hi);
 
  for (int i = lo; i < hi; ++i) {
    for (int j = 0; j < cols; ++j) {
      gridpack::ComplexType x(static_cast<double>(i*(j+1)));
      A->setElement(i, j, x);
    }
  }
  A->ready();

  for (int i = lo; i < hi; ++i) {
    for (int j = 0; j < cols; ++j) {
      gridpack::ComplexType x(static_cast<double>(i*(j+1))), y;
      A->getElement(i, j, y);
      BOOST_CHECK_CLOSE(real(x), real(y), delta);
      BOOST_CHECK_CLOSE(abs(x), abs(y), delta);
    }
  }
  
}
#endif

BOOST_AUTO_TEST_CASE( storage )
{
  int global_size;
  gridpack::parallel::Communicator world;
  boost::scoped_ptr< TestMatrixType > 
    A(make_and_fill_test_matrix(world, 3, global_size));

  gridpack::math::MatrixStorageType tmptype(A->storageType());
  BOOST_CHECK_EQUAL(tmptype, the_storage_type);

  switch (A->storageType()) {
  case (gridpack::math::Dense):
    tmptype = gridpack::math::Sparse;
    break;
  case (gridpack::math::Sparse):
    tmptype = gridpack::math::Dense;
    break;
  }
  boost::scoped_ptr< TestMatrixType > 
    B(gridpack::math::storageType(*A, tmptype));
  BOOST_CHECK_EQUAL(B->storageType(), tmptype);
  // norms should be identical
  BOOST_CHECK_CLOSE(A->norm2(), B->norm2(), delta);
}

BOOST_AUTO_TEST_CASE( set_and_get )
{
  int global_size;
  gridpack::parallel::Communicator world;
  boost::scoped_ptr< TestMatrixType > 
    A(make_test_matrix(world, global_size));

  int lo, hi;
  A->localRowRange(lo, hi);

  for (int i = lo; i < hi; ++i) {
    TestType x(static_cast<double>(i));
    A->setElement(i, i, x);
  }
  A->ready();

  for (int i = lo; i < hi; ++i) {
    TestType x(static_cast<double>(i));
    TestType y;
    A->getElement(i, i, y);
    TEST_VALUE_CLOSE(x, y, delta);
  }
}

BOOST_AUTO_TEST_CASE( bad_get )
{
  int global_size;
  gridpack::parallel::Communicator world;
  boost::scoped_ptr< TestMatrixType > 
    A(make_test_matrix(world, global_size));

  int lo, hi;
  A->localRowRange(lo, hi);

  TestType x(1.0);

  for (int i = lo; i < hi; ++i) {
    x = static_cast<TestType>(i);
    A->setElement(i, i, x);
  }
  A->ready();

  BOOST_CHECK_THROW( A->getElement(0, global_size, x), gridpack::Exception );
  BOOST_CHECK_THROW( A->getElement(global_size, 0, x), gridpack::Exception );
  
}

BOOST_AUTO_TEST_CASE( bad_set )
{
  int global_size;
  gridpack::parallel::Communicator world;
  boost::scoped_ptr< TestMatrixType > 
    A(make_test_matrix(world, global_size));

  // this does not work for PETSc, apparently indexes are not checked for set?
  // BOOST_CHECK_THROW( A->set_element(0, global_size, x), gridpack::Exception );
  // BOOST_CHECK_THROW( A->set_element(global_size, 0, x), gridpack::Exception );

  // A->setElement(0, global_size, x);
  // A->setElement(global_size, 0, x);
  
}

BOOST_AUTO_TEST_CASE( multiple_set_and_get )
{
  const int nentries(3);
  gridpack::parallel::Communicator world;
  int global_size;
  boost::mpi::all_reduce(world, local_size, global_size, std::plus<int>());

  TestMatrixType 
    A(world, local_size, global_size, the_storage_type);

  int lo, hi;
  A.localRowRange(lo, hi);

  for (int i = lo; i < hi; ++i) {
    int n(nentries);
    std::vector<TestType> x(n, static_cast<double>(i));
    std::vector<int> iidx(n, i);
    std::vector<int> jidx(n);
    jidx[0] = i-1; jidx[1] = i; jidx[2] = i+1;
    
    int startidx(0);
    if (i <= 0) {
      startidx = 1;
      n = 2;
    } else if (i >= global_size - 1) {
      n = 2;
    }
    A.setElements(n, &iidx[startidx], &jidx[startidx], &x[startidx]);
  }
  A.ready();

  for (int i = lo; i < hi; ++i) {
    int n(nentries);
    std::vector<int> iidx(n, i);
    std::vector<int> jidx(n);
    jidx[0] = i-1; jidx[1] = i; jidx[2] = i+1;

    TestType x(static_cast<double>(i));

    // fill w/ bogus values 
    std::vector<TestType> 
      y(n, TEST_VALUE(-1.0, 1.0));
    
    int startidx(0);
    if (i <= 0) {
      startidx = 1;
      n = 2;
    } else if (i >= global_size - 1) {
      n = 2;
    }
    A.getElements(n, &iidx[startidx], &jidx[startidx], &y[startidx]);

    for (int j = startidx; j < n - startidx; ++j) {
      TEST_VALUE_CLOSE(x, y[j], delta);
    }
  }
}

BOOST_AUTO_TEST_CASE( accumulate )
{
  gridpack::parallel::Communicator world;
  int global_size;
  boost::mpi::all_reduce(world, local_size, global_size, std::plus<int>());

  TestMatrixType 
    A(world, local_size, global_size, the_storage_type);

  int lo, hi;
  A.localRowRange(lo, hi);

  for (int i = lo; i < hi; ++i) {
    TestType x(static_cast<double>(i));
    A.addElement(i, i, x);
    A.addElement(i, i, x);
  }
  A.ready();

  for (int i = lo; i < hi; ++i) {
    TestType x(static_cast<double>(2*i));
    TestType y;
    A.getElement(i, i, y);
    TEST_VALUE_CLOSE(x, y, delta);
  }
}

BOOST_AUTO_TEST_SUITE_END()


BOOST_AUTO_TEST_SUITE(MatrixOperationsTest)

BOOST_AUTO_TEST_CASE( clone )
{
  int global_size;
  gridpack::parallel::Communicator world;
  boost::scoped_ptr< TestMatrixType > 
    A(make_test_matrix(world, global_size));

  const int bw(1);
  int lo, hi;
  A->localRowRange(lo, hi);
 
  for (int i = lo; i < hi; ++i) {
    TestType x(static_cast<double>(i));
    int jmin(std::max(i-bw, 0)), jmax(std::min(i+bw,global_size-1));
    for (int j = jmin; j <= jmax; ++j) {
      A->setElement(i, j, x);
    }
  }
  A->ready();

  boost::scoped_ptr< TestMatrixType > 
    Aclone(A->clone());

  BOOST_CHECK_EQUAL(A->rows(), Aclone->rows());
  BOOST_CHECK_EQUAL(A->localRows(), Aclone->localRows());
  BOOST_CHECK_EQUAL(A->cols(), Aclone->cols());

  for (int i = lo; i < hi; ++i) {
    TestType x;
    TestType y;
    int jmin(std::max(i-bw, 0)), jmax(std::min(i+bw,global_size-1));
    for (int j = jmin; j <= jmax; ++j) {
      A->getElement(i, j, x);
      Aclone->getElement(i, j, y);
      TEST_VALUE_CLOSE(x, y, delta);
    }
  }
}

BOOST_AUTO_TEST_CASE( add )
{
  
  int global_size;
  gridpack::parallel::Communicator world;
  boost::scoped_ptr< TestMatrixType > 
    A(make_test_matrix(world, global_size));

  int lo, hi;
  A->localRowRange(lo, hi);
 
  for (int i = lo; i < hi; ++i) {
    TestType x(static_cast<double>(i));
    int jmin(std::max(i-1, 0)), jmax(std::min(i+1,global_size-1));
    for (int j = jmin; j <= jmax; ++j) {
      A->setElement(i, j, x);
    }
  }
  A->ready();

  boost::scoped_ptr< TestMatrixType > B(A->clone());
  boost::scoped_ptr< TestMatrixType > C(gridpack::math::add(*A, *B));

  B->add(*A);

  for (int i = lo; i < hi; ++i) {
    TestType x;
    TestType y;
    int jmin(std::max(i-1, 0)), jmax(std::min(i+1,global_size-1));
    for (int j = jmin; j <= jmax; ++j) {
      A->getElement(i, j, x);
      C->getElement(i, j, y);
      TEST_VALUE_CLOSE(2.0*x, y, delta);
      B->getElement(i, j, y);
      TEST_VALUE_CLOSE(2.0*x, y, delta);
    }
  }

}

BOOST_AUTO_TEST_CASE( identity )
{
  gridpack::parallel::Communicator world;
  int global_size;
  boost::scoped_ptr< TestMatrixType > 
    A(make_test_matrix(world, global_size));

  int lo, hi;
  A->localRowRange(lo, hi);

  for (int i = lo; i < hi; ++i) {
    TestType x(1.0);
    A->setElement(i, i, x);
  }
  A->ready();

  A->identity();

  boost::scoped_ptr< TestMatrixType > 
    B(gridpack::math::identity(*A));
  
  boost::scoped_ptr< TestMatrixType > 
    C(make_and_fill_test_matrix(world, 3, global_size));
  C->identity();

  for (int i = lo; i < hi; ++i) {
    TestType x(1.0);
    TestType y;
    A->getElement(i, i, y);
    TEST_VALUE_CLOSE(x, y, delta);
    B->getElement(i, i, y);
    TEST_VALUE_CLOSE(x, y, delta);
    C->getElement(i, i, y);
    TEST_VALUE_CLOSE(x, y, delta);
  }

}

BOOST_AUTO_TEST_CASE( scale )
{
  int global_size;
  gridpack::parallel::Communicator world;
  boost::scoped_ptr<TestMatrixType> 
    A(make_and_fill_test_matrix(world, 3, global_size));

  TestType z(2.0);
  A->scale(z);
  
  int lo, hi;
  A->localRowRange(lo, hi);

  for (int i = lo; i < hi; ++i) {
    int jmin(std::max(i-1, 0)), jmax(std::min(i+1,global_size-1));
    for (int j = jmin; j <= jmax; ++j) {
      TestType 
        x(static_cast<TestType>(i)*z), y;
      A->getElement(i, j, y);
      TEST_VALUE_CLOSE(x, y, delta);
    }
  }
}

BOOST_AUTO_TEST_CASE( Transpose )
{
  int global_size;
  gridpack::parallel::Communicator world;
  boost::scoped_ptr<TestMatrixType> 
    A(make_and_fill_test_matrix(world, 3, global_size));

  boost::scoped_ptr<TestMatrixType> B(gridpack::math::transpose(*A));

  int lo, hi;
  A->localRowRange(lo, hi);

  for (int i = lo; i < hi; ++i) {
    int jmin(std::max(i-1, 0)), jmax(std::min(i+1,global_size-1));
    for (int j = jmin; j <= jmax; ++j) {
      TestType 
        x(static_cast<TestType>(j)), y;
      B->getElement(i, j, y);
      TEST_VALUE_CLOSE(x, y, delta);
    }
  }
}

BOOST_AUTO_TEST_CASE( ColumnOps )
{
  int global_size;
  gridpack::parallel::Communicator world;
  boost::scoped_ptr<TestMatrixType> 
    A(make_and_fill_test_matrix(world, 3, global_size));
  A->print();
  int icolumn(global_size/2);

  boost::scoped_ptr< TestVectorType >  
    cvector(gridpack::math::column(*A, icolumn));
  cvector->print();
  
  int lo, hi;
  cvector->localIndexRange(lo, hi);

  for (int i = -1; i <= 1; ++i) {
    int idx(icolumn+i);
    if (lo <= idx && idx < hi) {
      TestType 
        x(static_cast<TestType>(idx));
      TestType y;
      cvector->getElement(idx, y);
      TEST_VALUE_CLOSE(x, y, delta);
    }
  }
}

// FIXME
// BOOST_AUTO_TEST_CASE( ColumnDiagonalOps )
// {
//   int global_size;
//   gridpack::parallel::Communicator world;
//   boost::scoped_ptr<TestMatrixType> 
//     A(make_and_fill_test_matrix(world, 3, global_size));
//   int icolumn(global_size/2);

//   boost::scoped_ptr< TestVectorType >  
//     cvector(gridpack::math::column(*A, icolumn)),
//     dvector(gridpack::math::diagonal(*A));

//   int lo, hi;
//   cvector->localIndexRange(lo, hi);

//   for (int i = -1; i <= 1; ++i) {
//     int idx(icolumn+i);
//     if (lo <= idx && idx < hi) {
//       TestType 
//         x(static_cast<TestType>(idx));
//       TestType y;
//       cvector->getElement(idx, y);
//       TEST_VALUE_CLOSE(x, y, delta);
//       if (idx == icolumn) {
//         dvector->getElement(idx, y);
//         TEST_VALUE_CLOSE(x, y, delta);
//       }
//     }
//     (cvector->communicator()).barrier();
//   }

//   boost::scoped_ptr<TestMatrixType> 
//     B(gridpack::math::diagonal(*dvector, the_storage_type));
//   dvector->print();

//   // norms of the diagonal matrix and original vector should be very
//   // close
//   double Bnorm(B->norm2());
//   double vnorm(dvector->norm2());
//   BOOST_CHECK_CLOSE(Bnorm, vnorm, delta);

//   // make the diagonal matrix back into a vector and see that it has
//   // not changed

//   boost::scoped_ptr<TestVectorType>  
//     bvector(gridpack::math::diagonal(*B));

//   bvector->scale(-1.0);
//   bvector->add(*dvector);
//   vnorm = bvector->norm2();
  
//   // norm should be really really small
//   BOOST_CHECK(vnorm < delta*delta);
// }

// FIXME
// BOOST_AUTO_TEST_CASE( AddDiagonal )
// {
//   int global_size;
//   gridpack::parallel::Communicator world;
//   boost::scoped_ptr<TestMatrixType> 
//     A(make_test_matrix(world, global_size));
//   A->identity();

//   A->print();

//   boost::scoped_ptr<TestVectorType>  
//     v(new TestVectorType(A->communicator(), A->localRows()));
//   v->fill(1.0);

//   A->addDiagonal(*v);
//   A->print();

//   boost::scoped_ptr<TestVectorType> d(diagonal(*A));
//   d->print();

//   double norm(d->norm1()/static_cast<double>(d->size()));

//   BOOST_CHECK_CLOSE(norm, 2.0, delta);

//   norm = d->norm2()/sqrt(static_cast<double>(d->size()));

//   BOOST_CHECK_CLOSE(norm, 2.0, delta);
// }
  
  

BOOST_AUTO_TEST_CASE( MatrixVectorMultiply )
{
  static const int bandwidth(3);
  static const TestType scale(2.0);
  int global_size;
  gridpack::parallel::Communicator world;
  boost::scoped_ptr<TestMatrixType> 
    A(make_and_fill_test_matrix(world, bandwidth, global_size)),
    T(transpose(*A));

  A->print();
  T->print();

  boost::scoped_ptr<TestVectorType> 
    xvector(new TestVectorType(A->communicator(), A->localRows())),
    yvector, zvector;

  xvector->fill(scale);
  yvector.reset(multiply(*A, *xvector));
  zvector.reset(transposeMultiply(*T, *xvector));
            
  int lo, hi;
  xvector->localIndexRange(lo, hi);

  for (int i = lo; i < hi; ++i) {
    int bw(bandwidth);
    if (i == 0 || i == global_size - 1) bw--;
    TestType x(static_cast<TestType>(i*bw)*scale), y, z;
    yvector->getElement(i, y);
    TEST_VALUE_CLOSE(x, y, delta);

    zvector->getElement(i, z);
    TEST_VALUE_CLOSE(x, z, delta);
  }
}



BOOST_AUTO_TEST_CASE( MultiplyDiagonalTest )
{
  int global_size;
  gridpack::parallel::Communicator world;
  boost::scoped_ptr<TestMatrixType> 
    A(make_and_fill_test_matrix(world, 3, global_size));
  boost::scoped_ptr<TestVectorType>
    dscale(new TestVectorType(A->communicator(), A->localRows()));
  TestType z(2.0);
  dscale->fill(z);

  A->multiplyDiagonal(*dscale);

  std::cout << "From MultiplyDiagonalTest" << std::endl;
  dscale->print();
  A->print();

  int lo, hi;
  A->localRowRange(lo, hi);

  for (int i = lo; i < hi; ++i) {
    TestType x(static_cast<TestType>(i)*z), y;
    A->getElement(i, i, y);
    TEST_VALUE_CLOSE(x, y, delta);
  }
}

BOOST_AUTO_TEST_CASE( MultiplyIdentity )
{
  static const int bandwidth(3);
  int global_size;
  gridpack::parallel::Communicator world;
  boost::scoped_ptr<TestMatrixType> 
    A(make_and_fill_test_matrix(world, bandwidth, global_size)),
    B(new TestMatrixType(A->communicator(), A->localRows(), A->localCols(), 
                                 gridpack::math::Sparse));
  B->identity();
  boost::scoped_ptr<TestMatrixType> 
    C(gridpack::math::multiply(*A, *B));

  int lo, hi;
  A->localRowRange(lo, hi);

  for (int i = lo; i < hi; ++i) {
    int jmin(std::max(i-1, 0)), jmax(std::min(i+1,global_size-1));
    for (int j = jmin; j <= jmax; ++j) {
      TestType x, y;
      A->getElement(i, j, x);
      C->getElement(i, j, y);
      TEST_VALUE_CLOSE(x, y, delta);
    }
  }
}

static void
testMatrixMultiply(TestMatrixType *A,
                   TestMatrixType *B)
{
  gridpack::parallel::Communicator comm(A->communicator());

  static const TestType avalues[] =
    { 1.0,  2.0,  6.0,
      3.0,  4.0,  5.0 };
  static const TestType bvalues[] =
    {  7.0, -1.0,
       0.0,  1.0,
      -3.0,  4.0 };
  // This should be the result
  // static const TestType cvalues[] =
  //   { -11.0, 25.0,
  //       6.0, 21.0 }; 

  std::vector<int> iidx(2*3) , jidx(2*3);
  int k(0);
  for (int i = 0; i < 2; ++i) {
    for (int j = 0; j < 3; ++j) {
      iidx[k] = i + comm.rank()*2;
      jidx[k] = j + comm.rank()*3;
      k++;
    }
  }
  A->setElements(2*3, &iidx[0], &jidx[0], &avalues[0]);
  A->ready();
  A->print();

  k = 0;
  for (int i = 0; i < 3; ++i) {
    for (int j = 0; j < 2; ++j) {
      iidx[k] = i + comm.rank()*3;
      jidx[k] = j + comm.rank()*2;
      k++;
    }
  }

  B->setElements(3*2, &iidx[0], &jidx[0], &bvalues[0]);
  B->ready();
  B->print();

  try {
    boost::scoped_ptr<TestMatrixType> C;
    C.reset(gridpack::math::multiply(*A, *B));
    C->print();
    
    BOOST_CHECK_EQUAL(C->rows(), 2*comm.size());
    BOOST_CHECK_EQUAL(C->cols(), 2*comm.size());
    
    TestMatrixType::TheType x, y;
    C->getElement(2*comm.rank(), 2*comm.rank(), x);
    y = -11.0;
    TEST_VALUE_CLOSE(x, y, delta);
    TEST_VALUE_CLOSE(x, y, delta);
    
    C->getElement(2*comm.rank()+1, 2*comm.rank()+1, x);
    y = 21.0;
    TEST_VALUE_CLOSE(x, y, delta);
    TEST_VALUE_CLOSE(x, y, delta);
  } catch (const gridpack::Exception& e) {
    BOOST_ERROR("Matrix-matrix multiply failed with an exception");
  }
}

BOOST_AUTO_TEST_CASE ( MatrixMatrixMultiplySame )
{
  gridpack::parallel::Communicator world;

  boost::scoped_ptr<TestMatrixType> 
    A(new TestMatrixType(world, 2, 3, the_storage_type)),
    B(new TestMatrixType(world, 3, 2, the_storage_type));
  testMatrixMultiply(A.get(), B.get());
}

BOOST_AUTO_TEST_CASE ( MatrixMatrixMultiplyDifferent )
{
  gridpack::parallel::Communicator world;

  boost::scoped_ptr<TestMatrixType> 
    A(new TestMatrixType(world, 2, 3, the_storage_type)),
    B(new TestMatrixType(world, 3, 2, the_other_storage_type));
  testMatrixMultiply(A.get(), B.get());
}

BOOST_AUTO_TEST_CASE( NonSquareTranspose )
{
  gridpack::parallel::Communicator world;

  static const TestType avalues[] =
    { 1.0,  2.0,  3.0,
      4.0,  5.0,  6.0 };
  boost::scoped_ptr<TestMatrixType> 
    A(new TestMatrixType(world, 2, 3, the_storage_type));

  std::vector<int> iidx(2*3) , jidx(2*3);
  int k(0);
  for (int i = 0; i < 2; ++i) {
    for (int j = 0; j < 3; ++j) {
      iidx[k] = i + world.rank()*2;
      jidx[k] = j + world.rank()*3;
      k++;
    }
  }
  A->setElements(2*3, &iidx[0], &jidx[0], &avalues[0]);
  A->ready();
  A->print();

  boost::scoped_ptr<TestMatrixType> 
    B(gridpack::math::transpose(*A));
  B->print();

  // FIXME: check B contents

  boost::scoped_ptr<TestMatrixType> 
    C(new TestMatrixType(world, 3, 2, the_storage_type));
  transpose(*A, *C);
  C->print();

  // FIXME: check C contents

  C.reset(A->clone());
  BOOST_CHECK_THROW(transpose(*A, *C), gridpack::Exception);
}

BOOST_AUTO_TEST_CASE( AnotherNonSquareTranspose )
{

  // A test for transposing this PETSc matrix, which someone had
  // trouble with.
  // row 0: (0, 4.8903)  (1, -10.099)  (2, -0.990099)  (3, -8.16)  (4, -4) 
  // row 1: (0, 0.970297)  (1, -10.099)  (2, -0.990099) 
  // row 2: (0, 3.92)  (3, -8.16)  (4, -4) 
  // row 3: (1, 0)  (2, 1) 
  // row 4: (0, -1.0099)  (1, 18.4222)  (2, 5.1097)  (3, -8.3232)  (4, -4.08) 
  // row 5: (1, 8.3232)  (2, 4.08)  (3, -8.3232)  (4, -4.08) 
  // row 6: (3, 0)  (4, 1) 
  // row 7: (0, -4.08)  (1, -8.3232)  (2, -4.08)  (3, 16.4832)  (4, 8.24) 
  
  gridpack::parallel::Communicator world;

  const int isize(8), jsize(5);
  static const int iidx[] =
    {
      0, 0, 0, 0, 0,
      1, 1, 1,
      2, 2, 2,
      3, 3,
      4, 4, 4, 4, 4,
      5, 5, 5, 5,
      6, 6,
      7, 7, 7, 7, 7
    };
  static const int jidx[] =
    {
      0, 1, 2, 3, 4,
      0, 1, 2,
      0, 3, 4,
      1, 2, 
      0, 1, 2, 3, 4,
      1, 2, 3, 4, 
      3, 4,
      0, 1, 2, 3, 4
    };
      
  static const TestType avalues[] =
    { 
      4.8903, -10.099, -0.990099, -8.16, -4,
      0.970297, -10.099, -0.990099, 
      3.92, -8.16, -4,
      0.0, 1, 
      -1.0099, 18.4222, 5.1097, -8.3232, -4.08,
      8.3232, 4.08, -8.3232, -4.08,
      0, 1, 
      -4.08, -8.3232, -4.08, 16.4832, 8.24
    };
  static const int n(29);

  size_t me(world.rank());

  boost::scoped_ptr<TestMatrixType> A;
  switch (the_storage_type) {
  case gridpack::math::Dense:
    A.reset(new TestMatrixType(world, isize, jsize, the_storage_type));
    break;
  case gridpack::math::Sparse:
    A.reset(new TestMatrixType(world, isize, jsize, jsize*3));
    break;
  default:
    throw gridpack::Exception("Unknown MatrixT<TestType> storage type");
  }
  int lo, hi;
  A->localRowRange(lo, hi);

  BOOST_CHECK_EQUAL(lo, isize*me);
  
  for (int k = 0; k < n; ++k) {
    A->setElement(iidx[k] + isize*me, 
                  jidx[k] + jsize*me, 
                  avalues[k]);
  }
  A->ready();
  A->print();

  boost::scoped_ptr<TestMatrixType> 
    B(gridpack::math::transpose(*A));
  B->print();

  // FIXME: check B contents

  boost::scoped_ptr<TestMatrixType> C;
  switch (the_storage_type) {
  case gridpack::math::Dense:
    C.reset(new TestMatrixType(world, jsize, isize, the_storage_type));
    break;
  case gridpack::math::Sparse:
    C.reset(new TestMatrixType(world, jsize, isize, isize*2));
    break;
  default:
    throw gridpack::Exception("Unknown Matrix storage type");
  }

  transpose(*A, *C);
  C->print();

  // FIXME: check C contents

  C.reset(A->clone());
  BOOST_CHECK_THROW(transpose(*A, *C), gridpack::Exception);
}


BOOST_AUTO_TEST_CASE( ComplexOperations )
{
  int global_size;
  gridpack::parallel::Communicator world;
  boost::scoped_ptr<TestMatrixType> 
    A(make_test_matrix(world, global_size));

  int lo, hi;
  A->localRowRange(lo, hi);
 
  int halfbw(1);

  for (int i = lo; i < hi; ++i) {
    TestType 
      x(TEST_VALUE(static_cast<double>(i), static_cast<double>(i)));
    int jmin(std::max(i-halfbw, 0)), jmax(std::min(i+halfbw,global_size-1));
    for (int j = jmin; j <= jmax; ++j) {
      A->setElement(i, j, x);
    }
  }
  A->ready();

  boost::scoped_ptr<TestMatrixType> 
    Areal(real(*A)),
    Aimag(imaginary(*A)),
    Aconj(conjugate(*A));

  for (int i = lo; i < hi; ++i) {
    int jmin(std::max(i-halfbw, 0)), jmax(std::min(i+halfbw,global_size-1));
    for (int j = jmin; j <= jmax; ++j) {
      TestType y;
      gridpack::ComplexType a, areal, aimag, aconj; 
      A->getElement(i, j, y); a = y;
      Areal->getElement(i, j, y); areal = y;
      Aimag->getElement(i, j, y); aimag = y;
      Aconj->getElement(i, j, y); aconj = y;
      BOOST_CHECK_CLOSE(real(a), real(areal), delta);
      //BOOST_CHECK_CLOSE(imag(a), imag(aimag), delta);
      // FIXME
      // BOOST_CHECK_CLOSE(imag(a), -imag(aconj), delta);
    }
  }
}

BOOST_AUTO_TEST_SUITE_END()

BOOST_AUTO_TEST_SUITE(MatrixIOTest)

BOOST_AUTO_TEST_CASE( print)
{
  static const int bandwidth(3);
  int global_size;
  gridpack::parallel::Communicator world;
  boost::scoped_ptr<TestMatrixType> 
    A(make_and_fill_test_matrix(world, bandwidth, global_size));

  A->print();

  std::string out(print_prefix);
  if (A->processor_size() > 1) {
    out += "matrix_parallel.out";
  } else {
    out += "matrix_serial.out";
  }
  A->print(out.c_str());

  out = print_prefix;
  if (A->processor_size() > 1) {
    out += "matrix_parallel.mat";
  } else {
    out += "matrix_serial.mat";
  }
  A->save(out.c_str());
}


BOOST_AUTO_TEST_CASE( load_save )
{
  static const int bandwidth(3);
  int global_size;
  gridpack::parallel::Communicator world;
  boost::scoped_ptr<TestMatrixType> 
    A(make_and_fill_test_matrix(world, bandwidth, global_size));

  A->print();

  std::string out(print_prefix);
  if (A->processor_size() > 1) {
    out += "binary_matrix_parallel.out";
  } else {
    out += "binary_matrix_serial.out";
  }
  A->saveBinary(out.c_str());

  boost::scoped_ptr<TestMatrixType> 
    B(new TestMatrixType(A->communicator(), 
                                 A->localRows(), A->localCols(),
                                 the_storage_type));
  B->loadBinary(out.c_str());

  B->scale(-1.0);
  B->add(*A);

  BOOST_CHECK_CLOSE(B->norm2(), 0.0, delta);

}

BOOST_AUTO_TEST_SUITE_END()



// -------------------------------------------------------------
// init_function
// -------------------------------------------------------------
bool init_function()
{
  switch (the_storage_type) {
  case gridpack::math::Dense:
    BOOST_TEST_MESSAGE("Testing Dense Matrices ...");
    break;
  case gridpack::math::Sparse:
    BOOST_TEST_MESSAGE("Testing Sparse Matrices ...");
    break;
  default:
    BOOST_ASSERT(false);
  }

  return true;
}

// -------------------------------------------------------------
//  Main Program
// -------------------------------------------------------------
int
main(int argc, char **argv)
{
  gridpack::parallel::Environment env(argc, argv);
  gridpack::parallel::Communicator world;
  gridpack::math::Initialize();
  int result = ::boost::unit_test::unit_test_main( &init_function, argc, argv );
  gridpack::math::Finalize();
  return result;
}<|MERGE_RESOLUTION|>--- conflicted
+++ resolved
@@ -8,11 +8,7 @@
 /**
  * @file   matrix_test.cpp
  * @author William A. Perkins
-<<<<<<< HEAD
- * @date   2015-03-20 07:46:09 d3g096
-=======
- * @date   2015-03-23 10:28:36 d3g096
->>>>>>> ac80fa7f
+ * @date   2015-03-23 12:53:53 d3g096
  * 
  * @brief  Unit tests for Matrix
  * 
@@ -152,15 +148,15 @@
 {
   gridpack::parallel::Communicator world;
   int rows(5*world.size()), cols(3);
-  boost::scoped_ptr<gridpack::math::Matrix> 
-    A(gridpack::math::Matrix::createDenseGlobal(world, rows, cols));
+  boost::scoped_ptr<TestMatrixType> 
+    A(TestMatrixType::createDenseGlobal(world, rows, cols));
 
   int lo, hi;
   A->localRowRange(lo, hi);
  
   for (int i = lo; i < hi; ++i) {
     for (int j = 0; j < cols; ++j) {
-      gridpack::ComplexType x(static_cast<double>(i*(j+1)));
+      TestType x(static_cast<double>(i*(j+1)));
       A->setElement(i, j, x);
     }
   }
@@ -168,10 +164,9 @@
 
   for (int i = lo; i < hi; ++i) {
     for (int j = 0; j < cols; ++j) {
-      gridpack::ComplexType x(static_cast<double>(i*(j+1))), y;
+      TestType x(static_cast<double>(i*(j+1))), y;
       A->getElement(i, j, y);
-      BOOST_CHECK_CLOSE(real(x), real(y), delta);
-      BOOST_CHECK_CLOSE(abs(x), abs(y), delta);
+      TEST_VALUE_CLOSE(x, y, delta);
     }
   }
   
