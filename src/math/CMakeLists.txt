--- conflicted
+++ resolved
@@ -7,11 +7,7 @@
 # distribution.
 # -------------------------------------------------------------
 # Created May  7, 2013 by William A. Perkins
-<<<<<<< HEAD
-# Last Change: 2015-03-27 08:15:33 d3g096
-=======
-# Last Change: 2015-04-30 12:48:19 d3g096
->>>>>>> 39e60ab4
+# Last Change: 2015-04-30 15:17:10 d3g096
 # -------------------------------------------------------------
 set(gridpack_math_sources)
 set(target_libraries 
@@ -89,18 +85,11 @@
     list(APPEND gridpack_math_sources 
       petsc/petsc_exception.cpp
       petsc/petsc_configurable.cpp
-<<<<<<< HEAD
       petsc/petsc_math.cpp
       petsc/petsc_vector.cpp
       petsc/petsc_vector_wrapper.cpp
       petsc/petsc_matrix.cpp
-=======
-      petsc/math.cpp
-      petsc/vector.cpp
-      petsc/petsc_vector_implementation.cpp
-      petsc/matrix.cpp
       petsc/ga_matrix.cpp
->>>>>>> 39e60ab4
       petsc/petsc_matrix_implementation.cpp
       petsc/petsc_matrix_operations.cpp
       petsc/petsc_matrix_wrapper.cpp
