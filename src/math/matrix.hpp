// Emacs Mode Line: -*- Mode:c++;-*-
// -------------------------------------------------------------
/*
 *     Copyright (c) 2013 Battelle Memorial Institute
 *     Licensed under modified BSD License. A copy of this license can be found
 *     in the LICENSE file in the top level directory of this distribution.
 */
// -------------------------------------------------------------
/**
 * @file   matrix.hpp
 * @author William A. Perkins
<<<<<<< HEAD
 * @date   2015-02-09 14:56:54 d3g096
=======
 * @date   2015-03-23 09:49:49 d3g096
>>>>>>> ac80fa7f
 * 
 * @brief  Declaration of the Matrix class.
 */
// -------------------------------------------------------------
// -------------------------------------------------------------
// Created March 22, 2013 by William A. Perkins
// Last Change: Thu Jun  3 06:45:08 2010 by William A. Perkins <d3g096@PE10900.pnl.gov>
// -------------------------------------------------------------

#ifndef _matrix_hpp_
#define _matrix_hpp_

#include <boost/scoped_ptr.hpp>
#include <gridpack/parallel/distributed.hpp>
#include <gridpack/utilities/uncopyable.hpp>
#include <gridpack/math/matrix_implementation.hpp>
#include <gridpack/math/vector.hpp>
#include <gridpack/math/matrix_storage_type.hpp>


namespace gridpack {
namespace math {

// -------------------------------------------------------------
//  class Matrix
// -------------------------------------------------------------
/// A parallel or serial matrix of real values
/**
 * This class uses the Pimpl idiom for implementation in order so the
 * interface is completely free of the underlying library.  If
 * constructed with a parallel environment with only one process, a
 * serial storage scheme is created, otherwise it's parallel. 
 *
 */
template <typename T, typename I = int>
class MatrixT
  : public parallel::WrappedDistributed,
    private utility::Uncopyable,
    public BaseMatrixInterface<T, I>
{
public:

  typedef typename BaseMatrixInterface<T, I>::TheType TheType;
  typedef typename BaseMatrixInterface<T, I>::IdxType IdxType;

  /// Constructor.
  /** 
   * A Matrix must be instantiated simulutaneously on all processes
   * involved in the specified \ref parallel::Communicator
   * "communicator". Each process in the communicator will own the
   * number of rows requested.
   * 
   * @param dist parallel environment
   * @param local_rows matrix rows to be owned by the local process
   * @param local_cols matrix columns to be owned by the local process
   * @param storage_type specify dense or sparse storage 
   * 
   * @return 
   */
  MatrixT(const parallel::Communicator& dist,
          const int& local_rows,
          const int& local_cols,
          const MatrixStorageType& storage_type = Sparse);

  /// Sparse matrix constructor with maximum number of nonzeros in a row
  /** 
   * If the underlying math implementation supports it, this
   * constructs a sparse matrix and pre-allocates it to allow @c
   * max_nz_per_row nonzeros in each row. If the underlying math
   * library supports it, @c max_nz_per_row does not need to be the
   * same on all processors.
   * 
   * @param dist parallel environment
   * @param local_rows matrix rows to be owned by the local process
   * @param local_cols matrix columns to be owned by the local process
   * @param max_nz_per_row maximum number of nonzeros in a row
   * 
   * @return new MatrixT
   */
  MatrixT(const parallel::Communicator& dist,
          const int& local_rows,
          const int& local_cols,
          const int& max_nz_per_row);
  
  /// Sparse matrix constructor with number of nonzeros for each row
  /** 
   * 
   * 
   * @param dist parallel environment
   * @param local_rows matrix rows to be owned by the local process
   * @param local_cols matrix columns to be owned by the local process
   * @param nz_by_row 
   * 
   * @return 
   */
  MatrixT(const parallel::Communicator& dist,
          const int& local_rows,
          const int& local_cols,
          const int *nz_by_row);

  /// Construct with an existing (allocated) implementation 
  /** 
   * For internal use only.
   * 
   * @param impl 
   * 
   * @return 
   */
  MatrixT(MatrixImplementation<T, I> *impl)
    : parallel::WrappedDistributed(impl), 
      utility::Uncopyable(),
      p_matrix_impl(impl)
  {
    BOOST_ASSERT(p_matrix_impl);
  }

  /// Destructor
  /** 
   * A matrix must be destroyed simulutaneously on all processes
   * involved in the \ref parallel::Communicator "communicator" used
   * to instantiate it.
   */
  ~MatrixT(void)
  {
  }

  /// Create a densematrix with global size
  /** 
   * A special routine to create a dense matrix with a known global
   * size leaving the distribution up to the underlying math library.
   * 
   * @param comm parallel environment
   * @param global_rows total number of rows on all processes
   * @param global_cols total number of columns on all processes
   * 
   * @return 
   */
  static Matrix *
  createDenseGlobal(const parallel::Communicator& comm,
                    const int& global_rows,
                    const int& global_cols);

  /// Get the storage type of this matrix
  MatrixStorageType storageType(void) const;

  /// Make this matrix the identity matrix
  /** 
   * @e Collective
   *
   * 
   * 
   */
  void identity(void);

  //! @cond DEVDOC

  /// Allow visits by implemetation visitor
  void accept(ImplementationVisitor& visitor)
  {
    p_matrix_impl->accept(visitor);
  }

  /// Allow visits by implemetation visitor
  void accept(ConstImplementationVisitor& visitor) const
  {
    p_matrix_impl->accept(visitor);
  }

  //! @endcond

  /// Make an exact replica of this instance
  /** 
   * @e Collective.
   *
   * 
   * 
   * 
   * @return pointer to new (allocated) matrix instance
   */
  MatrixT *clone(void) const
  {
    MatrixImplementation<T, I> *pimpl_clone =
      this->p_matrix_impl->clone();
    MatrixT *result = new MatrixT(pimpl_clone);
    return result;
  }

  // -------------------------------------------------------------
  // Matrix Operation Methods
  // -------------------------------------------------------------

  /// Get a part of the matrix (new instance allocated)
  // Matrix *submatrix(const int& istart, const int& jstart,
  //                   const int& iend, const int& jend) const;

  // -------------------------------------------------------------
  // In-Place Matrix Operation Methods (change this instance)
  // -------------------------------------------------------------

  /// Make this Matrix equal to another
  /** 
   * @e Collective.
   * 
   * @param A 
   */
  void equate(const MatrixT& A);

  /// Scale this entire MatrixT by the given value
  /** 
   * @e Collective.
   * 
   * @param x factor by which all elements in the matrix are multiplied
   */
  void scale(const TheType& x);

  /// Multiply this matrix diagonal by the specified vector
  /** 
   * @e Collective.
   *
   * This is element by element multiplication
   * 
   * @param x factor by which all diagonal elements in the matrix are multiplied
   */
  void multiplyDiagonal(const VectorT<T, I>& x);

  /// Add the specified vector to the diagonal of this matrix
  /** 
   * @c Collective.
   * 
   * @param x 
   */
  void addDiagonal(const VectorT<T, I>& x);

  /// Add another matrix to this one, in place
  /** 
   * @e Collective.
   *
   * The specified matrix @c A must be the same global size (rows and
   * columns) as this instance, but local ownership is not important,
   * nor are any differences in nonzero entry patterns.
   * 
   * @param A matrix to add to this instance
   */
  void add(const MatrixT& A);

  /// Zero all entries in the matrix
  /** 
   * @e Collective.
   * 
   */
  void zero(void);

  // -------------------------------------------------------------
  // MatrixT Operations 
  //
  // all allocate new instances and throw when arguments are
  // inconsistent
  // -------------------------------------------------------------
  // friend MatrixT *factorize(const MatrixT& A);
  // friend MatrixT *inverse(const MatrixT& A);
  // friend MatrixT *reorder(const MatrixT& A, const Reordering& r);
  // friend MatrixT *identity(const MatrixT& A);
  // friend template <typename T, typename I>
  // MatrixT<T, I> *multiply(const MatrixT<T, I>& A, const MatrixT<T, I>& B);
  // friend template <typename T, typename I>
  // MatrixT<T, I> *transpose(const MatrixT<T, I>& A);

protected:

  /// The actual implementation
  boost::scoped_ptr< MatrixImplementation<T, I> > p_matrix_impl;

  /// Get the global index range of the locally owned rows (specialized)
  void p_localRowRange(IdxType& lo, IdxType& hi) const
  { 
    p_matrix_impl->localRowRange(lo, hi); 
  }

  /// Get the total number of rows in this matrix (specialized)
  IdxType p_rows(void) const
  { 
    return p_matrix_impl->rows(); 
  }

  /// Get the number of local rows in this matirx (specialized)
  IdxType p_localRows(void) const
  { 
    return p_matrix_impl->localRows(); 
  }

  /// Get the number of columns in this matrix (specialized)
  IdxType p_cols(void) const
  { 
    return p_matrix_impl->cols(); 
  }

  /// Get the number of local rows in this matirx (specialized)
  IdxType p_localCols(void) const
  { 
    return p_matrix_impl->localCols(); 
  }

  /// Set an individual element
  void p_setElement(const IdxType& i, const IdxType& j, const TheType& x)
  { 
    p_matrix_impl->setElement(i, j, x); 
  }

  /// Set an several element
  void p_setElements(const IdxType& n, 
                     const IdxType *i, const IdxType *j, 
                     const TheType *x)
  { 
    p_matrix_impl->setElements(n, i, j, x); 
  }

  /// Add to  an individual element
  void p_addElement(const IdxType& i, const IdxType& j, const TheType& x)
  { 
    p_matrix_impl->addElement(i, j, x); 
  }

  /// Add to  an several element
  void p_addElements(const IdxType& n, 
                     const IdxType *i, const IdxType *j, 
                     const TheType *x)
  { 
    p_matrix_impl->addElements(n, i, j, x); 
  }

  /// Get an individual element
  void p_getElement(const IdxType& i, const IdxType& j, TheType& x) const
  { 
    p_matrix_impl->getElement(i, j, x); 
  }

  /// Get an several element
  void p_getElements(const IdxType& n, 
                     const IdxType *i, const IdxType *j, 
                     TheType *x) const
  { 
    p_matrix_impl->getElements(n, i, j, x); 
  }

  /// Replace all elements with their real parts
  void p_real(void)
  { 
    p_matrix_impl->real(); 
  }

  /// Replace all elements with their imaginary parts
  void p_imaginary(void)
  { 
    p_matrix_impl->imaginary(); 
  }

  /// Replace all elements with their complex gradient
  void p_conjugate(void)
  { 
    p_matrix_impl->conjugate(); 
  }

  /// Compute the matrix L<sup>2</sup> norm (specialized)
  double p_norm2(void) const
  { 
    return p_matrix_impl->norm2(); 
  }

  /// Make this instance ready to use
  void p_ready(void)
  { 
    p_matrix_impl->ready(); 
  }

  /// Print to named file or standard output
  void p_print(const char* filename = NULL) const
  {
    p_matrix_impl->print(filename);
  }

   /// Save, in MatLAB format, to named file (collective)
  void p_save(const char *filename) const
  {
    p_matrix_impl->save(filename);
  }

  /// Load from a named file of whatever binary format the math library uses
  void p_loadBinary(const char *filename)
  {
    p_matrix_impl->loadBinary(filename);
  }

  /// Save to named file in whatever binary format the math library uses
  void p_saveBinary(const char *filename) const
  {
    p_matrix_impl->saveBinary(filename);
  }

  /// Allow visits by implementation visitors
  void p_accept(ImplementationVisitor& visitor)
  { 
    p_matrix_impl->accept(visitor); 
  }

  /// Allow visits by implementation visitors
  void p_accept(ConstImplementationVisitor& visitor) const
  { 
    p_matrix_impl->accept(visitor); 
  }

  /// Is a MatrixT compatible with this one (throws if not)
  void p_check_compatible(const MatrixT& A) const
  {
    // FIXME: should be able to check this:
    // if (this->communicator() != A.communicator()) {
    //   throw gridpack::Exception("incompatible: communicators do not match");
    // }

    if ((this->rows() != A.rows()) || (this->cols() != A.cols())) {
      throw gridpack::Exception("incompatible: sizes do not match");
    }
    return;
  }

};

typedef MatrixT<ComplexType> ComplexMatrix;
typedef MatrixT<RealType> RealMatrix;

/// The main matrix type
typedef ComplexMatrix Matrix;


// -------------------------------------------------------------
// Matrix Operations
//
// put results in existing instance and throw when arguments are
// inconsistent
// -------------------------------------------------------------

/// Add two Matrix instances and put the result in a third
template <typename T, typename I>
void add(const MatrixT<T, I>& A, const MatrixT<T, I>& B, MatrixT<T, I>& result)
{
  result.equate(A);
  result.add(B);
}

/// Make the transpose of a Matrix and put it in another
/** 
 * 
 * 
 * @param A 
 * @param result 
 */
template <typename T, typename I>
void 
transpose(const MatrixT<T, I>& A, MatrixT<T, I>& result);

/// Get a column from the Matrix and put in specified Vector
/** 
 * 
 * 
 * @param A 
 * @param cidx 
 * @param x 
 */
template <typename T, typename I>
void 
column(const MatrixT<T, I>& A, const int& cidx, VectorT<T, I>& x);

/// Get the diagonal from a Matrix and put it in specified Vector
/** 
 * 
 * @param A 
 * @param x 
 */
template <typename T, typename I>
void 
diagonal(const MatrixT<T, I>& A, VectorT<T, I>& x);

/// Multiply two Matrix instances and put result in existing Matrix
/** 
 * 
 * 
 * @param A 
 * @param B 
 * @param result 
 */
template <typename T, typename I>
void 
multiply(const MatrixT<T, I>& A, const MatrixT<T, I>& B, MatrixT<T, I>& result);

/// Multiply a Matrix by a Vector and put result in existing Vector
/** 
 * @c A, @c x, and @c result must all have the same \ref
 * parallel::Communicator "communicator". @c x and @c result must be
 * the same size. The length of @c x must be the number of columns in
 * @c A. If these conditions are not met, an exception is thrown.
 * 
 * @param A 
 * @param x 
 * @param result 
 */
template <typename T, typename I>
void 
multiply(const MatrixT<T, I>& A, const VectorT<T, I>& x, VectorT<T, I>& result);

/// Multiply the transpose of a Matrix by a Vector and put the result in existing Vector
/** 
 * 
 * 
 * @param A 
 * @param x 
 * @param result same size and distribution as @c x
 */
template <typename T, typename I>
void 
transposeMultiply(const MatrixT<T, I>& A, const VectorT<T, I>& x, VectorT<T, I>& result);

// -------------------------------------------------------------
// Matrix Operations 
//
// these allocate new instances and throw when arguments are
// inconsistent
// -------------------------------------------------------------

/// Add two Matrix instances
/** 
 * @e Collective.
 *
 * @c A and @c B must have the same communicator and the same
 * size. Different parallel distributions and nonzero patterns are OK,
 * though.
 * 
 * @param A 
 * @param B 
 * 
 * @return pointer to new Matrix containing A+B
 */
template <typename T, typename I>
MatrixT<T, I> *add(const MatrixT<T, I>& A, const MatrixT<T, I>& B)
{
  MatrixT<T, I> *result = A.clone();
  add(A, B, *result);
  return result;
}

/// Make the transpose of a Matrix
/** 
 * @e Collective.
 *
 * 
 * 
 * @param A 
 * 
 * @return pointer to a new Matrix containing A<sup>T</sup>
 */
template <typename T, typename I>
MatrixT<T, I> *transpose(const MatrixT<T, I>& A);

/// Get a column from the Matrix and put in new Vector
/** 
 * 
 * 
 * @param A 
 * @param cidx 
 * 
 * @return 
 */
template <typename T, typename I>
VectorT<T, I> *column(const MatrixT<T, I>& A, const int& cidx)
{
  VectorT<T, I> *colv(new VectorT<T, I>(A.communicator(), A.localRows()));
  column<T, I>(A, cidx, *colv);
  return colv;
}


/// Get the diagonal from a Matrix and put in new Vector
/** 
 * @e Collective.
 * 
 * @param A 
 * 
 * @return pointer to new, allocated Vector containing the diagonal elements of @c A
 */
template <typename T, typename I>
VectorT<T, I> *diagonal(const MatrixT<T, I>& A)
{
  VectorT<T, I> *colv(new VectorT<T, I>(A.communicator(), A.localRows()));
  diagonal<T, I>(A, *colv);
  return colv;
}

/// Make a diagonal Matrix from a Vector
/** 
 * @e Collective.
 *
 * This 
 * 
 * @param x 
 * 
 * @return 
 */
template <typename T, typename I>
MatrixT<T, I> *diagonal(const VectorT<T, I>& x, 
                        const MatrixStorageType& stype = Sparse);

/// Multiply two Matrix instances and make a new one
/** 
 * 
 * 
 * @param A 
 * @param B 
 * 
 * @return 
 */
template <typename T, typename I>
MatrixT<T, I> *multiply(const MatrixT<T, I>& A, const MatrixT<T, I>& B);

/// Multiply a Matrix by a Vector and make a new Vector for the result
/** 
 * 
 * @param A 
 * @param x 
 * 
 * @return 
 */
template <typename T, typename I>
VectorT<T, I> *multiply(const MatrixT<T, I>& A, const VectorT<T, I>& x)
{
  VectorT<T, I> *result(new VectorT<T, I>(x.communicator(), A.localRows()));
  multiply<T, I>(A, x, *result);
  return result;
}

/// Multiply the transpose of a Matrix by a Vector and make a new Vector for the result
/** 
 * 
 * 
 * @param A 
 * @param x 
 * 
 * @return 
 */
template <typename T, typename I>
VectorT<T, I> *transposeMultiply(const MatrixT<T, I>& A, const VectorT<T, I>& x)
{
  VectorT<T, I> *result(new VectorT<T, I>(x.communicator(), x.localSize()));
  transposeMultiply<T, I>(A, x, *result);
  return result;
}

/// Make an identity matrix with the same ownership as the specified matrix
template <typename T, typename I>
MatrixT<T, I> *identity(const MatrixT<T, I>& A)
{
  MatrixT<T, I> *result(A.clone());
  result->identity();
  return result;
}


/// Create a new matrix containing the real part of the specified matrix
template <typename T, typename I>
MatrixT<T, I> *real(const MatrixT<T, I>& A)
{
  MatrixT<T, I> *result = A.clone();
  result->real();
  return result;
}

/// Create a new matrix containing the imaginary part of the specified matrix
template <typename T, typename I>
MatrixT<T, I> *imaginary(const MatrixT<T, I>& A)
{
  MatrixT<T, I> *result = A.clone();
  result->imaginary();
  return result;
}

/// Create a new matrix containing the complex conjugate of the specified matrix
template <typename T, typename I>
MatrixT<T, I> *conjugate(const MatrixT<T, I>& A)
{
  MatrixT<T, I> *result = A.clone();
  result->conjugate();
  return result;
}


/// Create a copy of a Matrix, possibly with a different storage type
template <typename T, typename I>
extern MatrixT<T, I> *
storageType(const MatrixT<T, I>& A, const MatrixStorageType& new_type);

/// Create a new matrix and load its contents from the specified (binary) file
template <typename T, typename I>
extern MatrixT<T, I> *
matrixLoadBinary(const parallel::Communicator&comm, const char *filename);


} // namespace math
} // namespace gridpack



#endif<|MERGE_RESOLUTION|>--- conflicted
+++ resolved
@@ -9,11 +9,7 @@
 /**
  * @file   matrix.hpp
  * @author William A. Perkins
-<<<<<<< HEAD
- * @date   2015-02-09 14:56:54 d3g096
-=======
- * @date   2015-03-23 09:49:49 d3g096
->>>>>>> ac80fa7f
+ * @date   2015-03-23 11:26:40 d3g096
  * 
  * @brief  Declaration of the Matrix class.
  */
@@ -151,7 +147,7 @@
    * 
    * @return 
    */
-  static Matrix *
+  static MatrixT<T, I> *
   createDenseGlobal(const parallel::Communicator& comm,
                     const int& global_rows,
                     const int& global_cols);
