// Emacs Mode Line: -*- Mode:c++;-*-
// -------------------------------------------------------------
/*
 *     Copyright (c) 2013 Battelle Memorial Institute
 *     Licensed under modified BSD License. A copy of this license can be found
 *     in the LICENSE file in the top level directory of this distribution.
 */
// -------------------------------------------------------------
/**
 * @file   matrix.hpp
 * @author William A. Perkins
<<<<<<< HEAD
 * @date   2015-05-26 08:54:26 d3g096
=======
 * @date   2015-06-09 08:33:55 d3g096
>>>>>>> ed017f3b
 * 
 * @brief  Declaration of the Matrix class.
 */
// -------------------------------------------------------------
// -------------------------------------------------------------
// Created March 22, 2013 by William A. Perkins
// Last Change: Thu Jun  3 06:45:08 2010 by William A. Perkins <d3g096@PE10900.pnl.gov>
// -------------------------------------------------------------

#ifndef _matrix_hpp_
#define _matrix_hpp_

#include <boost/scoped_ptr.hpp>
#include <gridpack/parallel/distributed.hpp>
#include <gridpack/utilities/uncopyable.hpp>
#include <gridpack/math/matrix_implementation.hpp>
#include <gridpack/math/vector.hpp>
#include <gridpack/math/matrix_storage_type.hpp>


namespace gridpack {
namespace math {

// -------------------------------------------------------------
//  class Matrix
// -------------------------------------------------------------
/// A parallel or serial matrix of real values
/**
 * This class uses the Pimpl idiom for implementation in order so the
 * interface is completely free of the underlying library.  If
 * constructed with a parallel environment with only one process, a
 * serial storage scheme is created, otherwise it's parallel. 
 *
 */
template <typename T, typename I = int>
class MatrixT
  : public parallel::WrappedDistributed,
    private utility::Uncopyable,
    public BaseMatrixInterface<T, I>
{
public:

  typedef typename BaseMatrixInterface<T, I>::TheType TheType;
  typedef typename BaseMatrixInterface<T, I>::IdxType IdxType;

  /// Constructor.
  /** 
   * A Matrix must be instantiated simulutaneously on all processes
   * involved in the specified \ref parallel::Communicator
   * "communicator". Each process in the communicator will own the
   * number of rows requested.
   * 
   * @param dist parallel environment
   * @param local_rows matrix rows to be owned by the local process
   * @param local_cols matrix columns to be owned by the local process
   * @param storage_type specify dense or sparse storage 
   * 
   * @return 
   */
  MatrixT(const parallel::Communicator& dist,
          const int& local_rows,
          const int& local_cols,
          const MatrixStorageType& storage_type = Sparse);

  /// Sparse matrix constructor with maximum number of nonzeros in a row
  /** 
   * If the underlying math implementation supports it, this
   * constructs a sparse matrix and pre-allocates it to allow @c
   * max_nz_per_row nonzeros in each row. If the underlying math
   * library supports it, @c max_nz_per_row does not need to be the
   * same on all processors.
   * 
   * @param dist parallel environment
   * @param local_rows matrix rows to be owned by the local process
   * @param local_cols matrix columns to be owned by the local process
   * @param max_nz_per_row maximum number of nonzeros in a row
   * 
   * @return new MatrixT
   */
  MatrixT(const parallel::Communicator& dist,
          const int& local_rows,
          const int& local_cols,
          const int& max_nz_per_row);
  
  /// Sparse matrix constructor with number of nonzeros for each row
  /** 
   * 
   * 
   * @param dist parallel environment
   * @param local_rows matrix rows to be owned by the local process
   * @param local_cols matrix columns to be owned by the local process
   * @param nz_by_row 
   * 
   * @return 
   */
  MatrixT(const parallel::Communicator& dist,
          const int& local_rows,
          const int& local_cols,
          const int *nz_by_row);

  /// Construct with an existing (allocated) implementation 
  /** 
   * For internal use only.
   * 
   * @param impl 
   * 
   * @return 
   */
  MatrixT(MatrixImplementation<T, I> *impl)
    : parallel::WrappedDistributed(impl), 
      utility::Uncopyable(),
      p_matrix_impl(impl)
  {
    BOOST_ASSERT(p_matrix_impl);
  }

  /// Destructor
  /** 
   * A matrix must be destroyed simulutaneously on all processes
   * involved in the \ref parallel::Communicator "communicator" used
   * to instantiate it.
   */
  ~MatrixT(void)
  {
  }

  /// Create a ::Dense Matrix instance with more/less specific ownership
  /** 
   * 
   * 
   * @param comm 
   * @param stype 
   * @param global_rows 
   * @param global_cols 
   * @param local_rows 
   * @param local_cols 
   * 
   * @return 
   */
  static MatrixT *
  createDense(const parallel::Communicator& comm,
              const int& global_rows,
              const int& global_cols,
              const int& local_rows,
              const int& local_cols);
  
  /// Get the storage type of this matrix
  MatrixStorageType storageType(void) const;

  //! @cond DEVDOC

  /// Allow visits by implemetation visitor
  void accept(ImplementationVisitor& visitor)
  {
    p_matrix_impl->accept(visitor);
  }

  /// Allow visits by implemetation visitor
  void accept(ConstImplementationVisitor& visitor) const
  {
    p_matrix_impl->accept(visitor);
  }

  //! @endcond

  /// Make an exact replica of this instance
  /** 
   * @e Collective.
   *
   * 
   * 
   * 
   * @return pointer to new (allocated) matrix instance
   */
  MatrixT *clone(void) const
  {
    MatrixImplementation<T, I> *pimpl_clone =
      this->p_matrix_impl->clone();
    MatrixT *result = new MatrixT(pimpl_clone);
    return result;
  }

  // -------------------------------------------------------------
  // Matrix Operation Methods
  // -------------------------------------------------------------

  /// Get a part of the matrix (new instance allocated)
  // Matrix *submatrix(const int& istart, const int& jstart,
  //                   const int& iend, const int& jend) const;

  // -------------------------------------------------------------
  // In-Place Matrix Operation Methods (change this instance)
  // -------------------------------------------------------------

  /// Make this Matrix equal to another
  /** 
   * @e Collective.
   * 
   * @param A 
   */
  void equate(const MatrixT& A);

  /// Multiply this matrix diagonal by the specified vector
  /** 
   * @e Collective.
   *
   * This is element by element multiplication
   * 
   * @param x factor by which all diagonal elements in the matrix are multiplied
   */
  void multiplyDiagonal(const VectorT<T, I>& x);

  /// Add the specified vector to the diagonal of this matrix
  /** 
   * @c Collective.
   * 
   * @param x 
   */
  void addDiagonal(const VectorT<T, I>& x);

  /// Add another matrix to this one, in place
  /** 
   * @e Collective.
   *
   * The specified matrix @c A must be the same global size (rows and
   * columns) as this instance, but local ownership is not important,
   * nor are any differences in nonzero entry patterns.
   * 
   * @param A matrix to add to this instance
   */
  void add(const MatrixT& A);

  // -------------------------------------------------------------
  // MatrixT Operations 
  //
  // all allocate new instances and throw when arguments are
  // inconsistent
  // -------------------------------------------------------------
  // friend MatrixT *factorize(const MatrixT& A);
  // friend MatrixT *inverse(const MatrixT& A);
  // friend MatrixT *reorder(const MatrixT& A, const Reordering& r);
  // friend MatrixT *identity(const MatrixT& A);
  // friend template <typename T, typename I>
  // MatrixT<T, I> *multiply(const MatrixT<T, I>& A, const MatrixT<T, I>& B);
  // friend template <typename T, typename I>
  // MatrixT<T, I> *transpose(const MatrixT<T, I>& A);

protected:

  /// The actual implementation
  boost::scoped_ptr< MatrixImplementation<T, I> > p_matrix_impl;

  /// Get the global index range of the locally owned rows (specialized)
  void p_localRowRange(IdxType& lo, IdxType& hi) const
  { 
    p_matrix_impl->localRowRange(lo, hi); 
  }

  /// Get the total number of rows in this matrix (specialized)
  IdxType p_rows(void) const
  { 
    return p_matrix_impl->rows(); 
  }

  /// Get the number of local rows in this matirx (specialized)
  IdxType p_localRows(void) const
  { 
    return p_matrix_impl->localRows(); 
  }

  /// Get the number of columns in this matrix (specialized)
  IdxType p_cols(void) const
  { 
    return p_matrix_impl->cols(); 
  }

  /// Get the number of local rows in this matirx (specialized)
  IdxType p_localCols(void) const
  { 
    return p_matrix_impl->localCols(); 
  }

  /// Set an individual element
  void p_setElement(const IdxType& i, const IdxType& j, const TheType& x)
  { 
    p_matrix_impl->setElement(i, j, x); 
  }

  /// Set an several element
  void p_setElements(const IdxType& n, 
                     const IdxType *i, const IdxType *j, 
                     const TheType *x)
  { 
    p_matrix_impl->setElements(n, i, j, x); 
  }

  /// Add to  an individual element
  void p_addElement(const IdxType& i, const IdxType& j, const TheType& x)
  { 
    p_matrix_impl->addElement(i, j, x); 
  }

  /// Add to  an several element
  void p_addElements(const IdxType& n, 
                     const IdxType *i, const IdxType *j, 
                     const TheType *x)
  { 
    p_matrix_impl->addElements(n, i, j, x); 
  }

  /// Get an individual element
  void p_getElement(const IdxType& i, const IdxType& j, TheType& x) const
  { 
    p_matrix_impl->getElement(i, j, x); 
  }

  /// Get an several element
  void p_getElements(const IdxType& n, 
                     const IdxType *i, const IdxType *j, 
                     TheType *x) const
  { 
    p_matrix_impl->getElements(n, i, j, x); 
  }

<<<<<<< HEAD
  /// Scale this entire MatrixT by the given value (specialized)
  void p_scale(const TheType& x)
  {
    p_matrix_impl->scale(x);
  }

  /// Shift the diagonal of this matrix by the specified value (specialized)
  void p_addDiagonal(const TheType& x)
  {
    p_matrix_impl->addDiagonal(x);
  }

  /// Make this matrix the identity matrix (specialized)
  void p_identity(void) 
  {
    p_matrix_impl->identity();
=======
  ///  Get a row and put it in a local array (specialized)
  void p_getRow(const IdxType& row, TheType *x) const
  {
    p_matrix_impl->getRow(row, x);
  }

  /// Get some rows and put them in a local array (specialized)
  void p_getRowBlock(const IdxType& nrow, const IdxType *rows, TheType *x) const
  {
    p_matrix_impl->getRowBlock(nrow, rows, x);
>>>>>>> ed017f3b
  }

  /// Replace all elements with their real parts
  void p_real(void)
  { 
    p_matrix_impl->real(); 
  }

  /// Replace all elements with their imaginary parts
  void p_imaginary(void)
  { 
    p_matrix_impl->imaginary(); 
  }

  /// Replace all elements with their complex gradient
  void p_conjugate(void)
  { 
    p_matrix_impl->conjugate(); 
  }

  /// Compute the matrix L<sup>2</sup> norm (specialized)
  double p_norm2(void) const
  { 
    return p_matrix_impl->norm2(); 
  }

  /// Zero all entries in the matrix (specialized)
  void p_zero(void)
  {
    p_matrix_impl->zero();
  }

  /// Make this instance ready to use
  void p_ready(void)
  { 
    p_matrix_impl->ready(); 
  }

  /// Print to named file or standard output
  void p_print(const char* filename = NULL) const
  {
    p_matrix_impl->print(filename);
  }

   /// Save, in MatLAB format, to named file (collective)
  void p_save(const char *filename) const
  {
    p_matrix_impl->save(filename);
  }

  /// Load from a named file of whatever binary format the math library uses
  void p_loadBinary(const char *filename)
  {
    p_matrix_impl->loadBinary(filename);
  }

  /// Save to named file in whatever binary format the math library uses
  void p_saveBinary(const char *filename) const
  {
    p_matrix_impl->saveBinary(filename);
  }

  /// Allow visits by implementation visitors
  void p_accept(ImplementationVisitor& visitor)
  { 
    p_matrix_impl->accept(visitor); 
  }

  /// Allow visits by implementation visitors
  void p_accept(ConstImplementationVisitor& visitor) const
  { 
    p_matrix_impl->accept(visitor); 
  }

  /// Is a MatrixT compatible with this one (throws if not)
  void p_check_compatible(const MatrixT& A) const
  {
    // FIXME: should be able to check this:
    // if (this->communicator() != A.communicator()) {
    //   throw gridpack::Exception("incompatible: communicators do not match");
    // }

    if ((this->rows() != A.rows()) || (this->cols() != A.cols())) {
      throw gridpack::Exception("incompatible: sizes do not match");
    }
    return;
  }

};

typedef MatrixT<ComplexType> ComplexMatrix;
typedef MatrixT<RealType> RealMatrix;

/// The main matrix type
typedef ComplexMatrix Matrix;


// -------------------------------------------------------------
// Matrix Operations
//
// put results in existing instance and throw when arguments are
// inconsistent
// -------------------------------------------------------------

/// Add two Matrix instances and put the result in a third
template <typename T, typename I>
void add(const MatrixT<T, I>& A, const MatrixT<T, I>& B, MatrixT<T, I>& result)
{
  result.equate(A);
  result.add(B);
}

/// Make the transpose of a Matrix and put it in another
/** 
 * 
 * 
 * @param A 
 * @param result 
 */
template <typename T, typename I>
void 
transpose(const MatrixT<T, I>& A, MatrixT<T, I>& result);

/// Get a column from the Matrix and put in specified Vector
/** 
 * 
 * 
 * @param A 
 * @param cidx 
 * @param x 
 */
template <typename T, typename I>
void 
column(const MatrixT<T, I>& A, const int& cidx, VectorT<T, I>& x);

/// Get the diagonal from a Matrix and put it in specified Vector
/** 
 * 
 * @param A 
 * @param x 
 */
template <typename T, typename I>
void 
diagonal(const MatrixT<T, I>& A, VectorT<T, I>& x);

/// Multiply two Matrix instances and put result in existing Matrix
/** 
 * 
 * 
 * @param A 
 * @param B 
 * @param result 
 */
template <typename T, typename I>
void 
multiply(const MatrixT<T, I>& A, const MatrixT<T, I>& B, MatrixT<T, I>& result);

/// Multiply a Matrix by a Vector and put result in existing Vector
/** 
 * @c A, @c x, and @c result must all have the same \ref
 * parallel::Communicator "communicator". @c x and @c result must be
 * the same size. The length of @c x must be the number of columns in
 * @c A. If these conditions are not met, an exception is thrown.
 * 
 * @param A 
 * @param x 
 * @param result 
 */
template <typename T, typename I>
void 
multiply(const MatrixT<T, I>& A, const VectorT<T, I>& x, VectorT<T, I>& result);

/// Multiply the transpose of a Matrix by a Vector and put the result in existing Vector
/** 
 * 
 * 
 * @param A 
 * @param x 
 * @param result same size and distribution as @c x
 */
template <typename T, typename I>
void 
transposeMultiply(const MatrixT<T, I>& A, const VectorT<T, I>& x, VectorT<T, I>& result);

// -------------------------------------------------------------
// Matrix Operations 
//
// these allocate new instances and throw when arguments are
// inconsistent
// -------------------------------------------------------------

/// Add two Matrix instances
/** 
 * @e Collective.
 *
 * @c A and @c B must have the same communicator and the same
 * size. Different parallel distributions and nonzero patterns are OK,
 * though.
 * 
 * @param A 
 * @param B 
 * 
 * @return pointer to new Matrix containing A+B
 */
template <typename T, typename I>
MatrixT<T, I> *add(const MatrixT<T, I>& A, const MatrixT<T, I>& B)
{
  MatrixT<T, I> *result = A.clone();
  add(A, B, *result);
  return result;
}

/// Make the transpose of a Matrix
/** 
 * @e Collective.
 *
 * 
 * 
 * @param A 
 * 
 * @return pointer to a new Matrix containing A<sup>T</sup>
 */
template <typename T, typename I>
MatrixT<T, I> *transpose(const MatrixT<T, I>& A);

/// Get a column from the Matrix and put in new Vector
/** 
 * 
 * 
 * @param A 
 * @param cidx 
 * 
 * @return 
 */
template <typename T, typename I>
VectorT<T, I> *column(const MatrixT<T, I>& A, const int& cidx)
{
  VectorT<T, I> *colv(new VectorT<T, I>(A.communicator(), A.localRows()));
  column<T, I>(A, cidx, *colv);
  return colv;
}


/// Get the diagonal from a Matrix and put in new Vector
/** 
 * @e Collective.
 * 
 * @param A 
 * 
 * @return pointer to new, allocated Vector containing the diagonal elements of @c A
 */
template <typename T, typename I>
VectorT<T, I> *diagonal(const MatrixT<T, I>& A)
{
  VectorT<T, I> *colv(new VectorT<T, I>(A.communicator(), A.localRows()));
  diagonal<T, I>(A, *colv);
  return colv;
}

/// Make a diagonal Matrix from a Vector
/** 
 * @e Collective.
 *
 * This 
 * 
 * @param x 
 * 
 * @return 
 */
template <typename T, typename I>
MatrixT<T, I> *diagonal(const VectorT<T, I>& x, 
                        const MatrixStorageType& stype = Sparse);

/// Multiply two Matrix instances and make a new one
/** 
 * 
 * 
 * @param A 
 * @param B 
 * 
 * @return 
 */
template <typename T, typename I>
MatrixT<T, I> *multiply(const MatrixT<T, I>& A, const MatrixT<T, I>& B);

/// Multiply a Matrix by a Vector and make a new Vector for the result
/** 
 * 
 * @param A 
 * @param x 
 * 
 * @return 
 */
template <typename T, typename I>
VectorT<T, I> *multiply(const MatrixT<T, I>& A, const VectorT<T, I>& x)
{
  VectorT<T, I> *result(new VectorT<T, I>(x.communicator(), A.localRows()));
  multiply<T, I>(A, x, *result);
  return result;
}

/// Multiply the transpose of a Matrix by a Vector and make a new Vector for the result
/** 
 * 
 * 
 * @param A 
 * @param x 
 * 
 * @return 
 */
template <typename T, typename I>
VectorT<T, I> *transposeMultiply(const MatrixT<T, I>& A, const VectorT<T, I>& x)
{
  VectorT<T, I> *result(new VectorT<T, I>(x.communicator(), x.localSize()));
  transposeMultiply<T, I>(A, x, *result);
  return result;
}

/// Make an identity matrix with the same ownership as the specified matrix
template <typename T, typename I>
MatrixT<T, I> *identity(const MatrixT<T, I>& A)
{
  MatrixT<T, I> *result(A.clone());
  result->identity();
  return result;
}


/// Create a new matrix containing the real part of the specified matrix
template <typename T, typename I>
MatrixT<T, I> *real(const MatrixT<T, I>& A)
{
  MatrixT<T, I> *result = A.clone();
  result->real();
  return result;
}

/// Create a new matrix containing the imaginary part of the specified matrix
template <typename T, typename I>
MatrixT<T, I> *imaginary(const MatrixT<T, I>& A)
{
  MatrixT<T, I> *result = A.clone();
  result->imaginary();
  return result;
}

/// Create a new matrix containing the complex conjugate of the specified matrix
template <typename T, typename I>
MatrixT<T, I> *conjugate(const MatrixT<T, I>& A)
{
  MatrixT<T, I> *result = A.clone();
  result->conjugate();
  return result;
}


/// Create a copy of a Matrix, possibly with a different storage type
template <typename T, typename I>
extern MatrixT<T, I> *
storageType(const MatrixT<T, I>& A, const MatrixStorageType& new_type);

/// Create a new matrix and load its contents from the specified (binary) file
template <typename T, typename I>
extern MatrixT<T, I> *
matrixLoadBinary(const parallel::Communicator&comm, const char *filename);


} // namespace math
} // namespace gridpack



#endif<|MERGE_RESOLUTION|>--- conflicted
+++ resolved
@@ -9,11 +9,7 @@
 /**
  * @file   matrix.hpp
  * @author William A. Perkins
-<<<<<<< HEAD
- * @date   2015-05-26 08:54:26 d3g096
-=======
- * @date   2015-06-09 08:33:55 d3g096
->>>>>>> ed017f3b
+ * @date   2015-06-09 15:05:31 d3g096
  * 
  * @brief  Declaration of the Matrix class.
  */
@@ -338,7 +334,6 @@
     p_matrix_impl->getElements(n, i, j, x); 
   }
 
-<<<<<<< HEAD
   /// Scale this entire MatrixT by the given value (specialized)
   void p_scale(const TheType& x)
   {
@@ -355,7 +350,8 @@
   void p_identity(void) 
   {
     p_matrix_impl->identity();
-=======
+  }
+
   ///  Get a row and put it in a local array (specialized)
   void p_getRow(const IdxType& row, TheType *x) const
   {
@@ -366,7 +362,6 @@
   void p_getRowBlock(const IdxType& nrow, const IdxType *rows, TheType *x) const
   {
     p_matrix_impl->getRowBlock(nrow, rows, x);
->>>>>>> ed017f3b
   }
 
   /// Replace all elements with their real parts
