--- conflicted
+++ resolved
@@ -7,18 +7,14 @@
 /**
  * @file   test_string.cpp
  * @author Bruce Palmer
- * @date   2015-05-15 09:38:07 d3g096
+ * @date   2015-05-20 07:38:59 d3g096
  * 
  * @brief  A simple test of the string utility class
  * 
  * 
  */
 
-<<<<<<< HEAD
 #include <cstdio>
-=======
-#include <stdio.h>
->>>>>>> 62fb1613
 #include "string_utils.hpp"
 
 int main(int argc, char **argv)
