--- conflicted
+++ resolved
@@ -32,7 +32,7 @@
         -D GA_DIR:STRING="$prefix" \
         -D BOOST_ROOT:STRING="$prefix" \
         -D PETSC_DIR:STRING="/net/flophouse/files0/perksoft/petsc-3.5.2" \
-        -D PETSC_ARCH:STRING='linux-gnu48-real-opt' \
+        -D PETSC_ARCH:STRING='linux-gnu48-complex-opt' \
         -D MPI_CXX_COMPILER:STRING="$prefix/bin/mpicxx" \
         -D MPI_C_COMPILER:STRING="$prefix/bin/mpicc" \
         -D MPIEXEC:STRING="$prefix/bin/mpiexec" \
@@ -55,11 +55,7 @@
         -D GA_DIR:STRING="$prefix" \
         -D GA_EXTRA_LIBS:STRING="-lblas" \
         -D BOOST_ROOT:STRING='/opt/local' \
-<<<<<<< HEAD
         -D PETSC_DIR:STRING="$prefix/../petsc-3.4.3" \
-=======
-        -D PETSC_DIR:STRING="$prefix/../petsc-3.5.2" \
->>>>>>> ed017f3b
         -D PETSC_ARCH:STRING='arch-macosx-complex-opt' \
         -D MPI_CXX_COMPILER:STRING='/opt/local/bin/mpicxx' \
         -D MPI_C_COMPILER:STRING='/opt/local/bin/mpicc' \
